<p align="center">
    <img alt="logo" src="https://img.yzcdn.cn/vant/logo.png" width="120" style="margin-bottom: 10px;">
</p>

<h1 align="center">Vant</h1>

<p align="center">轻量、可靠的移动端 Vue 组件库</p>

<p align="center">
    <img src="https://img.shields.io/npm/v/vant?style=flat-square" alt="npm version" />
    <img src="https://img.shields.io/github/workflow/status/youzan/vant/CI/dev?style=flat-square" alt="CI Status" />
    <img src="https://img.shields.io/codecov/c/github/youzan/vant/dev.svg?style=flat-square&color=#4fc08d" alt="Coverage Status" />
    <img src="https://img.shields.io/npm/dm/vant.svg?style=flat-square&color=#4fc08d" alt="downloads" />
    <img src="https://img.shields.io/jsdelivr/npm/hm/vant?style=flat-square" alt="Jsdelivr Hits">
    <img src="https://img.badgesize.io/https://unpkg.com/vant@3/lib/vant.min.js?compression=gzip&style=flat-square&label=gzip%20size&color=#4fc08d" alt="Gzip Size" />
</p>

<p align="center">
  🔥 <a href="https://vant-contrib.gitee.io/vant">文档网站（国内）</a>
  &nbsp;
  🌈 <a href="https://youzan.github.io/vant">文档网站（GitHub）</a>
</p>

---

### 介绍

Vant 是一个**轻量、可靠的移动端组件库**，于 2017 年开源。

目前 Vant 官方提供了 [Vue 2 版本](https://vant-contrib.gitee.io/vant/v2)、[Vue 3 版本](https://vant-contrib.gitee.io/vant)和[微信小程序版本](http://vant-contrib.gitee.io/vant-weapp)，并由社区团队维护 [React 版本](https://github.com/3lang3/react-vant)和[支付宝小程序版本](https://github.com/ant-move/Vant-Aliapp)。

## 特性

- 🚀 性能极佳，组件平均体积小于 1KB（min+gzip）
- 🚀 70+ 个高质量组件，覆盖移动端主流场景
- 💪 使用 TypeScript 编写，提供完整的类型定义
- 💪 单元测试覆盖率超过 90%，提供稳定性保障
- 📖 提供丰富的中英文文档和组件示例
- 📖 提供 Sketch 和 Axure 设计资源
- 🍭 支持 Vue 2、Vue 3 和微信小程序
- 🍭 支持主题定制，内置 700+ 个主题变量
- 🍭 支持按需引入和 Tree Shaking
- 🍭 支持无障碍访问（持续改进中）
- 🍭 支持深色模式（从 [Vant 4](https://vant-contrib.gitee.io/vant/v4/#/zh-CN/config-provider) 开始支持）
- 🍭 支持服务器端渲染
<<<<<<< HEAD
- 🍭 支持深色模式
- 🌍 支持国际化和语言包定制
=======
- 🌍 支持国际化，内置 20+ 种语言包
>>>>>>> 03c2f241

## 安装

在现有项目中使用 Vant 时，可以通过 `npm` 进行安装：

```bash
# Vue 3 项目，安装最新版 Vant
npm i vant

# Vue 2 项目，安装 Vant 2
npm i vant@latest-v2
```

当然，你也可以通过 `yarn` 或 `pnpm` 进行安装：

```bash
# 通过 yarn 安装
yarn add vant

# 通过 pnpm 安装
pnpm add vant
```

## 快速上手

```js
import { createApp } from 'vue';
import { Button } from 'vant';
import 'vant/lib/index.css';

const app = createApp();
app.use(Button);
```

vant 也支持按需引入、CDN 引入等方式，详细说明见 [快速上手](https://vant-contrib.gitee.io/vant#/zh-CN/quickstart).

## 浏览器支持

Vant 2 支持现代浏览器以及 Android >= 4.0、iOS >= 8.0。

Vant 3/4 支持现代浏览器以及 Chrome >= 51、iOS >= 10.0（与 Vue 3 一致）。

## 官方生态

由 Vant 官方团队维护的项目如下：

| 项目 | 描述 |
| --- | --- |
| [vant-weapp](https://github.com/youzan/vant-weapp) | Vant 微信小程序版 |
| [vant-demo](https://github.com/youzan/vant-demo) | Vant 官方示例合集 |
| [vant-cli](https://github.com/youzan/vant/tree/dev/packages/vant-cli) | 开箱即用的组件库搭建工具 |
| [vant-icons](https://github.com/youzan/vant/tree/dev/packages/vant-icons) | Vant 图标库 |
| [vant-touch-emulator](https://github.com/youzan/vant/tree/dev/packages/vant-touch-emulator) | 在桌面端使用 Vant 的辅助库 |

## 社区生态

由社区维护的项目如下，欢迎补充：

| 项目 | 描述 |
| --- | --- |
| [3lang3/react-vant](https://github.com/3lang3/react-vant) | 参照 Vant 打造的 React 框架移动端组件库 |
| [rc-ui-lib](https://github.com/rancui/rc-ui-lib) | 参照 Vant 打造的 React 框架移动端组件库 |
| [vant-aliapp](https://github.com/ant-move/Vant-Aliapp) | Vant 支付宝小程序版 |
| [taroify](https://gitee.com/mallfoundry/taroify) | Vant Taro 版 |
| [vant-theme](https://github.com/Aisen60/vant-theme) | Vant 在线主题预览工具 |
| [@antmjs/vantui](https://github.com/antmjs/vantui) | 基于 Vant Weapp 开发的多端组件库，同时支持 Taro 和 React |

## 链接

- [详细文档](https://vant-contrib.gitee.io/vant)
- [更新日志](https://vant-contrib.gitee.io/vant#/zh-CN/changelog)
- [Gitter 讨论组](https://gitter.im/vant-contrib/discuss?utm_source=share-link&utm_medium=link&utm_campaign=share-link)

## 手机预览

可以手机扫码以下二维码访问手机端 demo：

<img src="https://img.yzcdn.cn/vant/preview_qrcode_20180528.png" width="220" height="220" >

## 核心团队

以下是 Vant 和 Vant Weapp 的核心贡献者们：

| [![chenjiahan](https://avatars.githubusercontent.com/u/7237365?s=80&v=4)](https://github.com/chenjiahan/) | [![cookfront](https://avatars.githubusercontent.com/u/4829465?s=80&v=4)](https://github.com/cookfront/) | [![w91](https://avatars.githubusercontent.com/u/2599455?s=80&v=4)](https://github.com/w91/) | [![pangxie1991](https://avatars.githubusercontent.com/u/5961240?s=80&v=4)](https://github.com/pangxie1991/) | [![rex-zsd](https://avatars.githubusercontent.com/u/8767877?s=80&v=4)](https://github.com/rex-zsd/) | [![nemo-shen](https://avatars.githubusercontent.com/u/13480805?s=80&v=4)](https://github.com/nemo-shen/) | [![Lindysen](https://avatars.githubusercontent.com/u/33708359?s=80&v=4)](https://github.com/Lindysen/) | [![nemo-shen](https://avatars.githubusercontent.com/u/16181940?s=80&v=4)](https://github.com/JakeLaoyu/) |
| :-: | :-: | :-: | :-: | :-: | :-: | :-: | :-: |
| [chenjiahan](https://github.com/chenjiahan/) | [cookfront](https://github.com/cookfront/) | [wangnaiyi](https://github.com/w91/) | [pangxie](https://github.com/pangxie1991/) | [rex-zsd](https://github.com/rex-zsd/) | [nemo-shen](https://github.com/nemo-shen/) | [Lindysen](https://github.com/Lindysen/) | [JakeLaoyu](https://github.com/JakeLaoyu/) |

## 贡献者们

感谢以下小伙伴们为 Vant 发展做出的贡献：

<a href="https://github.com/youzan/vant/graphs/contributors">
  <img src="https://opencollective.com/vant/contributors.svg?width=890&button=false" alt="contributors">
</a>

## 贡献指南

修改代码请阅读我们的 [贡献指南](https://vant-contrib.gitee.io/vant/#/zh-CN/contribution)。

使用过程中发现任何问题都可以提 [Issue](https://github.com/youzan/vant/issues) 给我们，当然，我们也非常欢迎你给我们发 [PR](https://github.com/youzan/vant/pulls)。

## 开源协议

本项目基于 [MIT](https://zh.wikipedia.org/wiki/MIT%E8%A8%B1%E5%8F%AF%E8%AD%89) 协议，请自由地享受和参与开源。<|MERGE_RESOLUTION|>--- conflicted
+++ resolved
@@ -43,12 +43,7 @@
 - 🍭 支持无障碍访问（持续改进中）
 - 🍭 支持深色模式（从 [Vant 4](https://vant-contrib.gitee.io/vant/v4/#/zh-CN/config-provider) 开始支持）
 - 🍭 支持服务器端渲染
-<<<<<<< HEAD
-- 🍭 支持深色模式
-- 🌍 支持国际化和语言包定制
-=======
 - 🌍 支持国际化，内置 20+ 种语言包
->>>>>>> 03c2f241
 
 ## 安装
 
