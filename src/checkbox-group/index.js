import { watch } from 'vue';
import { createNamespace } from '../utils';
import { CHECKBOX_KEY } from '../checkbox';
import { useChildren } from '@vant/use';
import { useExpose } from '../composables/use-expose';
import { useLinkField } from '../composables/use-link-field';

const [createComponent, bem] = createNamespace('checkbox-group');

export default createComponent({
  props: {
    max: [Number, String],
    disabled: Boolean,
    direction: String,
    iconSize: [Number, String],
    checkedColor: String,
    modelValue: {
      type: Array,
      default: () => [],
    },
  },

  emits: ['change', 'update:modelValue'],

<<<<<<< HEAD
  setup(props, { emit, slots }) {
    const { children, linkChildren } = useChildren(CHECKBOX_KEY);

    const toggleAll = (checked) => {
      if (checked === false) {
        emit('update:modelValue', []);
      } else {
        const names = children
          .filter((item) => {
            const willCheck = checked || !item.checked.value;
            return item.props.bindGroup && willCheck;
          })
          .map((item) => item.name);
        emit('update:modelValue', names);
=======
  methods: {
    // @exposed-api
    toggleAll(options = {}) {
      if (typeof options === 'boolean') {
        options = { checked: options };
>>>>>>> 1855cffe
      }
    };

<<<<<<< HEAD
    watch(
      () => props.modelValue,
      (value) => {
        emit('change', value);
      }
    );
=======
      const { checked, skipDisabled } = options;

      const children = this.children.filter((item) => {
        if (item.disabled && skipDisabled) {
          return item.checked;
        }
        return checked ?? !item.checked;
      });
>>>>>>> 1855cffe

    useExpose({ toggleAll });
    useLinkField(() => props.modelValue);
    linkChildren({ emit, props });

    return () => <div class={bem([props.direction])}>{slots.default?.()}</div>;
  },
});<|MERGE_RESOLUTION|>--- conflicted
+++ resolved
@@ -22,48 +22,36 @@
 
   emits: ['change', 'update:modelValue'],
 
-<<<<<<< HEAD
   setup(props, { emit, slots }) {
     const { children, linkChildren } = useChildren(CHECKBOX_KEY);
 
-    const toggleAll = (checked) => {
-      if (checked === false) {
-        emit('update:modelValue', []);
-      } else {
-        const names = children
-          .filter((item) => {
-            const willCheck = checked || !item.checked.value;
-            return item.props.bindGroup && willCheck;
-          })
-          .map((item) => item.name);
-        emit('update:modelValue', names);
-=======
-  methods: {
-    // @exposed-api
-    toggleAll(options = {}) {
+    const toggleAll = (options = {}) => {
       if (typeof options === 'boolean') {
         options = { checked: options };
->>>>>>> 1855cffe
       }
+
+      const { checked, skipDisabled } = options;
+
+      const checkedChildren = children.filter((item) => {
+        if (!item.props.bindGroup) {
+          return false;
+        }
+        if (item.props.disabled && skipDisabled) {
+          return item.checked.value;
+        }
+        return checked ?? !item.checked.value;
+      });
+
+      const names = checkedChildren.map((item) => item.name);
+      emit('update:modelValue', names);
     };
 
-<<<<<<< HEAD
     watch(
       () => props.modelValue,
       (value) => {
         emit('change', value);
       }
     );
-=======
-      const { checked, skipDisabled } = options;
-
-      const children = this.children.filter((item) => {
-        if (item.disabled && skipDisabled) {
-          return item.checked;
-        }
-        return checked ?? !item.checked;
-      });
->>>>>>> 1855cffe
 
     useExpose({ toggleAll });
     useLinkField(() => props.modelValue);
