<template>
<<<<<<< HEAD
  <demo-block :title="t('basicUsage')">
    <van-checkbox v-model="checkbox1">{{ t('checkbox') }}</van-checkbox>
  </demo-block>

  <demo-block :title="t('disabled')">
    <van-checkbox :model-value="false" disabled>
      {{ t('checkbox') }}
    </van-checkbox>
    <van-checkbox :model-value="true" disabled>
      {{ t('checkbox') }}
    </van-checkbox>
  </demo-block>

  <demo-block :title="t('customShape')">
    <van-checkbox v-model="checkboxShape" shape="square">
      {{ t('customShape') }}
    </van-checkbox>
  </demo-block>

  <demo-block :title="t('customColor')">
    <van-checkbox v-model="checkbox2" checked-color="#07c160">
      {{ t('customColor') }}
    </van-checkbox>
  </demo-block>

  <demo-block :title="t('customIconSize')">
    <van-checkbox v-model="checboxIcon" icon-size="24px">
      {{ t('customIconSize') }}
    </van-checkbox>
  </demo-block>

  <demo-block :title="t('customIcon')">
    <van-checkbox v-model="checkbox3">
      {{ t('customIcon') }}
      <template #icon="{ checked }">
        <img :src="checked ? activeIcon : inactiveIcon" />
      </template>
    </van-checkbox>
  </demo-block>

  <demo-block :title="t('disableLabel')">
    <van-checkbox v-model="checkboxLabel" label-disabled>
      {{ t('checkbox') }}
    </van-checkbox>
  </demo-block>

  <demo-block :title="t('title3')">
    <van-checkbox-group v-model="result">
      <van-checkbox name="a">{{ t('checkbox') }} a</van-checkbox>
      <van-checkbox name="b">{{ t('checkbox') }} b</van-checkbox>
    </van-checkbox-group>
  </demo-block>

  <demo-block v-if="!isWeapp" :title="t('horizontal')">
    <van-checkbox-group v-model="horizontalResult" direction="horizontal">
      <van-checkbox name="a">{{ t('checkbox') }} a</van-checkbox>
      <van-checkbox name="b">{{ t('checkbox') }} b</van-checkbox>
    </van-checkbox-group>
  </demo-block>

  <demo-block :title="t('title4')">
    <van-checkbox-group v-model="result2" :max="2">
      <van-checkbox name="a">{{ t('checkbox') }} a</van-checkbox>
      <van-checkbox name="b">{{ t('checkbox') }} b</van-checkbox>
      <van-checkbox name="c">{{ t('checkbox') }} c</van-checkbox>
    </van-checkbox-group>
  </demo-block>

  <demo-block v-if="!isWeapp" :title="t('toggleAll')">
    <van-checkbox-group v-model="checkAllResult" ref="group">
      <van-checkbox name="a">{{ t('checkbox') }} a</van-checkbox>
      <van-checkbox name="b">{{ t('checkbox') }} b</van-checkbox>
      <van-checkbox name="c">{{ t('checkbox') }} c</van-checkbox>
    </van-checkbox-group>

    <div class="demo-checkbox-buttons">
      <van-button type="primary" @click="checkAll">
        {{ t('checkAll') }}
      </van-button>
      <van-button type="primary" @click="toggleAll">
        {{ t('inverse') }}
      </van-button>
    </div>
  </demo-block>

  <demo-block :title="t('title5')">
    <van-checkbox-group v-model="result3">
      <van-cell-group>
        <van-cell
          v-for="(item, index) in list"
          clickable
          :key="index"
          :title="`${t('checkbox')} ${item}`"
          @click="toggle(index)"
        >
          <template #right-icon>
            <van-checkbox :ref="setRefs(index)" :name="item" @click.stop />
          </template>
        </van-cell>
      </van-cell-group>
    </van-checkbox-group>
  </demo-block>
=======
  <demo-section>
    <demo-block :title="t('basicUsage')">
      <van-checkbox v-model="checkbox1">{{ t('checkbox') }}</van-checkbox>
    </demo-block>

    <demo-block :title="t('disabled')">
      <van-checkbox :value="false" disabled>
        {{ t('checkbox') }}
      </van-checkbox>
      <van-checkbox :value="true" disabled>
        {{ t('checkbox') }}
      </van-checkbox>
    </demo-block>

    <demo-block :title="t('customShape')">
      <van-checkbox v-model="checkboxShape" shape="square">
        {{ t('customColor') }}
      </van-checkbox>
    </demo-block>

    <demo-block :title="t('customColor')">
      <van-checkbox v-model="checkbox2" checked-color="#ee0a24">
        {{ t('customColor') }}
      </van-checkbox>
    </demo-block>

    <demo-block :title="t('customIconSize')">
      <van-checkbox v-model="checboxIcon" icon-size="24px">
        {{ t('customIconSize') }}
      </van-checkbox>
    </demo-block>

    <demo-block :title="t('customIcon')">
      <van-checkbox v-model="checkbox3">
        {{ t('customIcon') }}
        <template #icon="{ checked }">
          <img :src="checked ? activeIcon : inactiveIcon" />
        </template>
      </van-checkbox>
    </demo-block>

    <demo-block :title="t('disableLabel')">
      <van-checkbox v-model="checkboxLabel" label-disabled>
        {{ t('checkbox') }}
      </van-checkbox>
    </demo-block>

    <demo-block :title="t('title3')">
      <van-checkbox-group v-model="result">
        <van-checkbox name="a">{{ t('checkbox') }} a</van-checkbox>
        <van-checkbox name="b">{{ t('checkbox') }} b</van-checkbox>
      </van-checkbox-group>
    </demo-block>

    <demo-block v-if="!isWeapp" :title="t('horizontal')">
      <van-checkbox-group v-model="horizontalResult" direction="horizontal">
        <van-checkbox name="a">{{ t('checkbox') }} a</van-checkbox>
        <van-checkbox name="b">{{ t('checkbox') }} b</van-checkbox>
      </van-checkbox-group>
    </demo-block>

    <demo-block :title="t('title4')">
      <van-checkbox-group v-model="result2" :max="2">
        <van-checkbox name="a">{{ t('checkbox') }} a</van-checkbox>
        <van-checkbox name="b">{{ t('checkbox') }} b</van-checkbox>
        <van-checkbox name="c">{{ t('checkbox') }} c</van-checkbox>
      </van-checkbox-group>
    </demo-block>

    <demo-block v-if="!isWeapp" :title="t('toggleAll')">
      <van-checkbox-group v-model="checkAllResult" ref="group">
        <van-checkbox name="a">{{ t('checkbox') }} a</van-checkbox>
        <van-checkbox name="b">{{ t('checkbox') }} b</van-checkbox>
        <van-checkbox name="c">{{ t('checkbox') }} c</van-checkbox>
      </van-checkbox-group>

      <div class="demo-checkbox-buttons">
        <van-button type="primary" @click="checkAll">
          {{ t('checkAll') }}
        </van-button>
        <van-button type="info" @click="toggleAll">
          {{ t('inverse') }}
        </van-button>
      </div>
    </demo-block>

    <demo-block :title="t('title5')">
      <van-checkbox-group v-model="result3">
        <van-cell-group>
          <van-cell
            v-for="(item, index) in list"
            clickable
            :key="index"
            :title="`${t('checkbox')} ${item}`"
            @click="toggle(index)"
          >
            <template #right-icon>
              <van-checkbox ref="checkboxes" :name="item" />
            </template>
          </van-cell>
        </van-cell-group>
      </van-checkbox-group>
    </demo-block>
  </demo-section>
>>>>>>> b57f7e9d
</template>

<script>
import { ref } from 'vue';
import { useRefs } from '../../composables/use-refs';

export default {
  i18n: {
    'zh-CN': {
      checkbox: '复选框',
      customIcon: '自定义图标',
      customIconSize: '自定义大小',
      customColor: '自定义颜色',
      customShape: '自定义形状',
      title3: '复选框组',
      title4: '限制最大可选数',
      title5: '搭配单元格组件使用',
      toggleAll: '全选与反选',
      checkAll: '全选',
      inverse: '反选',
      horizontal: '水平排列',
      disableLabel: '禁用文本点击',
    },
    'en-US': {
      checkbox: 'Checkbox',
      customIcon: 'Custom Icon',
      customIconSize: 'Custom Icon Size',
      customColor: 'Custom Color',
      customShape: 'Custom Shape',
      title3: 'Checkbox Group',
      title4: 'Maximum amount of checked options',
      title5: 'Inside a Cell',
      toggleAll: 'Toggle All',
      checkAll: 'Check All',
      inverse: 'Inverse',
      horizontal: 'Horizontal',
      disableLabel: 'Disable label click',
    },
  },

  setup() {
    const group = ref();
    const [refs, setRefs] = useRefs();

    const toggle = (index) => {
      refs.value[index].toggle();
    };

    const checkAll = () => {
      group.value.toggleAll(true);
    };

    const toggleAll = () => {
      group.value.toggleAll();
    };

    return {
      group,
      toggle,
      setRefs,
      checkAll,
      toggleAll,
    };
  },

  data() {
    return {
      checkbox1: true,
      checkbox2: true,
      checkbox3: true,
      checkboxShape: true,
      checkboxLabel: true,
      checboxIcon: true,
      list: ['a', 'b'],
      result: ['a', 'b'],
      result2: [],
      result3: [],
      checkAllResult: [],
      horizontalResult: [],
      activeIcon: 'https://img.yzcdn.cn/vant/user-active.png',
      inactiveIcon: 'https://img.yzcdn.cn/vant/user-inactive.png',
    };
  },
};
</script>

<style lang="less">
@import '../../style/var';

.demo-checkbox {
  background: @white;

  .van-checkbox {
    margin: 0 0 8px 20px;
  }

  .van-cell {
    .van-checkbox {
      margin: 0;
    }
  }

  img {
    height: 20px;
  }

  &-buttons {
    margin-top: @padding-md;

    .van-button {
      margin-left: @padding-md;
    }
  }

  .van-doc-demo-block__title {
    margin-top: -8px;
  }
}
</style><|MERGE_RESOLUTION|>--- conflicted
+++ resolved
@@ -1,5 +1,4 @@
 <template>
-<<<<<<< HEAD
   <demo-block :title="t('basicUsage')">
     <van-checkbox v-model="checkbox1">{{ t('checkbox') }}</van-checkbox>
   </demo-block>
@@ -20,7 +19,7 @@
   </demo-block>
 
   <demo-block :title="t('customColor')">
-    <van-checkbox v-model="checkbox2" checked-color="#07c160">
+    <van-checkbox v-model="checkbox2" checked-color="#ee0a24">
       {{ t('customColor') }}
     </van-checkbox>
   </demo-block>
@@ -102,112 +101,6 @@
       </van-cell-group>
     </van-checkbox-group>
   </demo-block>
-=======
-  <demo-section>
-    <demo-block :title="t('basicUsage')">
-      <van-checkbox v-model="checkbox1">{{ t('checkbox') }}</van-checkbox>
-    </demo-block>
-
-    <demo-block :title="t('disabled')">
-      <van-checkbox :value="false" disabled>
-        {{ t('checkbox') }}
-      </van-checkbox>
-      <van-checkbox :value="true" disabled>
-        {{ t('checkbox') }}
-      </van-checkbox>
-    </demo-block>
-
-    <demo-block :title="t('customShape')">
-      <van-checkbox v-model="checkboxShape" shape="square">
-        {{ t('customColor') }}
-      </van-checkbox>
-    </demo-block>
-
-    <demo-block :title="t('customColor')">
-      <van-checkbox v-model="checkbox2" checked-color="#ee0a24">
-        {{ t('customColor') }}
-      </van-checkbox>
-    </demo-block>
-
-    <demo-block :title="t('customIconSize')">
-      <van-checkbox v-model="checboxIcon" icon-size="24px">
-        {{ t('customIconSize') }}
-      </van-checkbox>
-    </demo-block>
-
-    <demo-block :title="t('customIcon')">
-      <van-checkbox v-model="checkbox3">
-        {{ t('customIcon') }}
-        <template #icon="{ checked }">
-          <img :src="checked ? activeIcon : inactiveIcon" />
-        </template>
-      </van-checkbox>
-    </demo-block>
-
-    <demo-block :title="t('disableLabel')">
-      <van-checkbox v-model="checkboxLabel" label-disabled>
-        {{ t('checkbox') }}
-      </van-checkbox>
-    </demo-block>
-
-    <demo-block :title="t('title3')">
-      <van-checkbox-group v-model="result">
-        <van-checkbox name="a">{{ t('checkbox') }} a</van-checkbox>
-        <van-checkbox name="b">{{ t('checkbox') }} b</van-checkbox>
-      </van-checkbox-group>
-    </demo-block>
-
-    <demo-block v-if="!isWeapp" :title="t('horizontal')">
-      <van-checkbox-group v-model="horizontalResult" direction="horizontal">
-        <van-checkbox name="a">{{ t('checkbox') }} a</van-checkbox>
-        <van-checkbox name="b">{{ t('checkbox') }} b</van-checkbox>
-      </van-checkbox-group>
-    </demo-block>
-
-    <demo-block :title="t('title4')">
-      <van-checkbox-group v-model="result2" :max="2">
-        <van-checkbox name="a">{{ t('checkbox') }} a</van-checkbox>
-        <van-checkbox name="b">{{ t('checkbox') }} b</van-checkbox>
-        <van-checkbox name="c">{{ t('checkbox') }} c</van-checkbox>
-      </van-checkbox-group>
-    </demo-block>
-
-    <demo-block v-if="!isWeapp" :title="t('toggleAll')">
-      <van-checkbox-group v-model="checkAllResult" ref="group">
-        <van-checkbox name="a">{{ t('checkbox') }} a</van-checkbox>
-        <van-checkbox name="b">{{ t('checkbox') }} b</van-checkbox>
-        <van-checkbox name="c">{{ t('checkbox') }} c</van-checkbox>
-      </van-checkbox-group>
-
-      <div class="demo-checkbox-buttons">
-        <van-button type="primary" @click="checkAll">
-          {{ t('checkAll') }}
-        </van-button>
-        <van-button type="info" @click="toggleAll">
-          {{ t('inverse') }}
-        </van-button>
-      </div>
-    </demo-block>
-
-    <demo-block :title="t('title5')">
-      <van-checkbox-group v-model="result3">
-        <van-cell-group>
-          <van-cell
-            v-for="(item, index) in list"
-            clickable
-            :key="index"
-            :title="`${t('checkbox')} ${item}`"
-            @click="toggle(index)"
-          >
-            <template #right-icon>
-              <van-checkbox ref="checkboxes" :name="item" />
-            </template>
-          </van-cell>
-        </van-cell-group>
-      </van-checkbox-group>
-    </demo-block>
-  </demo-section>
->>>>>>> b57f7e9d
 </template>
 
 <script>
