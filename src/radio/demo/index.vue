<template>
<<<<<<< HEAD
  <demo-block :title="t('basicUsage')">
    <van-radio-group v-model="radio1" class="demo-radio-group">
      <van-radio name="1">{{ t('radio') }} 1</van-radio>
      <van-radio name="2">{{ t('radio') }} 2</van-radio>
    </van-radio-group>
  </demo-block>

  <demo-block v-if="!isWeapp" :title="t('horizontal')">
    <van-radio-group
      v-model="radioHorizontal"
      class="demo-radio-group"
      direction="horizontal"
    >
      <van-radio name="1">{{ t('radio') }} 1</van-radio>
      <van-radio name="2">{{ t('radio') }} 2</van-radio>
    </van-radio-group>
  </demo-block>

  <demo-block :title="t('disabled')">
    <van-radio-group v-model="radio2" class="demo-radio-group" disabled>
      <van-radio name="1">{{ t('radio') }} 1</van-radio>
      <van-radio name="2">{{ t('radio') }} 2</van-radio>
    </van-radio-group>
  </demo-block>

  <demo-block :title="t('customShape')">
    <van-radio-group v-model="radioShape" class="demo-radio-group">
      <van-radio name="1" shape="square">{{ t('radio') }} 1</van-radio>
      <van-radio name="2" shape="square">{{ t('radio') }} 2</van-radio>
    </van-radio-group>
  </demo-block>

  <demo-block :title="t('customColor')">
    <van-radio-group v-model="radio3" class="demo-radio-group">
      <van-radio name="1" checked-color="#07c160">
        {{ t('radio') }} 1
      </van-radio>
      <van-radio name="2" checked-color="#07c160">
        {{ t('radio') }} 2
      </van-radio>
    </van-radio-group>
  </demo-block>

  <demo-block :title="t('customIconSize')">
    <van-radio-group v-model="radioIconSize" class="demo-radio-group">
      <van-radio name="1" checked-color="#07c160" icon-size="24px">
        {{ t('radio') }} 1
      </van-radio>
      <van-radio name="2" checked-color="#07c160" icon-size="24px">
        {{ t('radio') }} 2
      </van-radio>
    </van-radio-group>
  </demo-block>

  <demo-block :title="t('customIcon')">
    <van-radio-group v-model="radio4" class="demo-radio-group">
      <van-radio name="1">
        {{ t('radio') }} 1
        <template #icon="{ checked }">
          <img :src="checked ? icon.active : icon.inactive" />
        </template>
      </van-radio>
      <van-radio name="2">
        {{ t('radio') }} 2
        <template #icon="{ checked }">
          <img :src="checked ? icon.active : icon.inactive" />
        </template>
      </van-radio>
    </van-radio-group>
  </demo-block>

  <demo-block :title="t('disableLabel')">
    <van-radio-group v-model="radioLabel" class="demo-radio-group">
      <van-radio name="1" label-disabled>{{ t('radio') }} 1</van-radio>
      <van-radio name="2" label-disabled>{{ t('radio') }} 2</van-radio>
    </van-radio-group>
  </demo-block>

  <demo-block :title="t('withCell')">
    <van-radio-group v-model="radio5">
      <van-cell-group>
        <van-cell clickable :title="t('radio') + 1" @click="radio5 = '1'">
          <template #right-icon>
            <van-radio name="1" />
=======
  <demo-section>
    <demo-block :title="t('basicUsage')">
      <van-radio-group v-model="radio1" class="demo-radio-group">
        <van-radio name="1">{{ t('radio') }} 1</van-radio>
        <van-radio name="2">{{ t('radio') }} 2</van-radio>
      </van-radio-group>
    </demo-block>

    <demo-block v-if="!isWeapp" :title="t('horizontal')">
      <van-radio-group
        v-model="radioHorizontal"
        class="demo-radio-group"
        direction="horizontal"
      >
        <van-radio name="1">{{ t('radio') }} 1</van-radio>
        <van-radio name="2">{{ t('radio') }} 2</van-radio>
      </van-radio-group>
    </demo-block>

    <demo-block :title="t('disabled')">
      <van-radio-group v-model="radio2" class="demo-radio-group" disabled>
        <van-radio name="1">{{ t('radio') }} 1</van-radio>
        <van-radio name="2">{{ t('radio') }} 2</van-radio>
      </van-radio-group>
    </demo-block>

    <demo-block :title="t('customShape')">
      <van-radio-group v-model="radioShape" class="demo-radio-group">
        <van-radio name="1" shape="square">{{ t('radio') }} 1</van-radio>
        <van-radio name="2" shape="square">{{ t('radio') }} 2</van-radio>
      </van-radio-group>
    </demo-block>

    <demo-block :title="t('customColor')">
      <van-radio-group v-model="radio3" class="demo-radio-group">
        <van-radio name="1" checked-color="#ee0a24">
          {{ t('radio') }} 1
        </van-radio>
        <van-radio name="2" checked-color="#ee0a24">
          {{ t('radio') }} 2
        </van-radio>
      </van-radio-group>
    </demo-block>

    <demo-block :title="t('customIconSize')">
      <van-radio-group v-model="radioIconSize" class="demo-radio-group">
        <van-radio name="1" icon-size="24px"> {{ t('radio') }} 1 </van-radio>
        <van-radio name="2" icon-size="24px"> {{ t('radio') }} 2 </van-radio>
      </van-radio-group>
    </demo-block>

    <demo-block :title="t('customIcon')">
      <van-radio-group v-model="radio4" class="demo-radio-group">
        <van-radio name="1">
          {{ t('radio') }} 1
          <template #icon="{ checked }">
            <img :src="checked ? icon.active : icon.inactive" />
>>>>>>> b57f7e9d
          </template>
        </van-cell>
        <van-cell clickable :title="t('radio') + 2" @click="radio5 = '2'">
          <template #right-icon>
            <van-radio name="2" />
          </template>
        </van-cell>
      </van-cell-group>
    </van-radio-group>
  </demo-block>
</template>

<script>
export default {
  i18n: {
    'zh-CN': {
      radio: '单选框',
      text1: '未选中禁用',
      text2: '选中且禁用',
      withCell: '与 Cell 组件一起使用',
      horizontal: '水平排列',
      customIcon: '自定义图标',
      customColor: '自定义颜色',
      customShape: '自定义形状',
      customIconSize: '自定义大小',
      disableLabel: '禁用文本点击',
    },
    'en-US': {
      radio: 'Radio',
      text1: 'Disabled',
      text2: 'Disabled and checked',
      withCell: 'Inside a Cell',
      horizontal: 'Hrizontal',
      customIcon: 'Custom Icon',
      customColor: 'Custom Color',
      customShape: 'Custom Shape',
      customIconSize: 'Custom Icon Size',
      disableLabel: 'Disable label click',
    },
  },

  data() {
    return {
      radio1: '1',
      radio2: '2',
      radio3: '1',
      radio4: '1',
      radio5: '1',
      radioLabel: '1',
      radioShape: '1',
      radioIconSize: '1',
      radioHorizontal: '1',
      icon: {
        active: 'https://img.yzcdn.cn/vant/user-active.png',
        inactive: 'https://img.yzcdn.cn/vant/user-inactive.png',
      },
    };
  },
};
</script>

<style lang="less">
@import '../../style/var';

.demo-radio {
  background: @white;

  &-group {
    padding: 0 16px;

    .van-radio {
      margin-bottom: 8px;
    }
  }

  img {
    height: 20px;
  }

  .van-doc-demo-block__title {
    margin-top: -8px;
  }
}
</style><|MERGE_RESOLUTION|>--- conflicted
+++ resolved
@@ -1,5 +1,4 @@
 <template>
-<<<<<<< HEAD
   <demo-block :title="t('basicUsage')">
     <van-radio-group v-model="radio1" class="demo-radio-group">
       <van-radio name="1">{{ t('radio') }} 1</van-radio>
@@ -34,10 +33,10 @@
 
   <demo-block :title="t('customColor')">
     <van-radio-group v-model="radio3" class="demo-radio-group">
-      <van-radio name="1" checked-color="#07c160">
+      <van-radio name="1" checked-color="#ee0a24">
         {{ t('radio') }} 1
       </van-radio>
-      <van-radio name="2" checked-color="#07c160">
+      <van-radio name="2" checked-color="#ee0a24">
         {{ t('radio') }} 2
       </van-radio>
     </van-radio-group>
@@ -45,12 +44,8 @@
 
   <demo-block :title="t('customIconSize')">
     <van-radio-group v-model="radioIconSize" class="demo-radio-group">
-      <van-radio name="1" checked-color="#07c160" icon-size="24px">
-        {{ t('radio') }} 1
-      </van-radio>
-      <van-radio name="2" checked-color="#07c160" icon-size="24px">
-        {{ t('radio') }} 2
-      </van-radio>
+      <van-radio name="1" icon-size="24px"> {{ t('radio') }} 1 </van-radio>
+      <van-radio name="2" icon-size="24px"> {{ t('radio') }} 2 </van-radio>
     </van-radio-group>
   </demo-block>
 
@@ -84,65 +79,6 @@
         <van-cell clickable :title="t('radio') + 1" @click="radio5 = '1'">
           <template #right-icon>
             <van-radio name="1" />
-=======
-  <demo-section>
-    <demo-block :title="t('basicUsage')">
-      <van-radio-group v-model="radio1" class="demo-radio-group">
-        <van-radio name="1">{{ t('radio') }} 1</van-radio>
-        <van-radio name="2">{{ t('radio') }} 2</van-radio>
-      </van-radio-group>
-    </demo-block>
-
-    <demo-block v-if="!isWeapp" :title="t('horizontal')">
-      <van-radio-group
-        v-model="radioHorizontal"
-        class="demo-radio-group"
-        direction="horizontal"
-      >
-        <van-radio name="1">{{ t('radio') }} 1</van-radio>
-        <van-radio name="2">{{ t('radio') }} 2</van-radio>
-      </van-radio-group>
-    </demo-block>
-
-    <demo-block :title="t('disabled')">
-      <van-radio-group v-model="radio2" class="demo-radio-group" disabled>
-        <van-radio name="1">{{ t('radio') }} 1</van-radio>
-        <van-radio name="2">{{ t('radio') }} 2</van-radio>
-      </van-radio-group>
-    </demo-block>
-
-    <demo-block :title="t('customShape')">
-      <van-radio-group v-model="radioShape" class="demo-radio-group">
-        <van-radio name="1" shape="square">{{ t('radio') }} 1</van-radio>
-        <van-radio name="2" shape="square">{{ t('radio') }} 2</van-radio>
-      </van-radio-group>
-    </demo-block>
-
-    <demo-block :title="t('customColor')">
-      <van-radio-group v-model="radio3" class="demo-radio-group">
-        <van-radio name="1" checked-color="#ee0a24">
-          {{ t('radio') }} 1
-        </van-radio>
-        <van-radio name="2" checked-color="#ee0a24">
-          {{ t('radio') }} 2
-        </van-radio>
-      </van-radio-group>
-    </demo-block>
-
-    <demo-block :title="t('customIconSize')">
-      <van-radio-group v-model="radioIconSize" class="demo-radio-group">
-        <van-radio name="1" icon-size="24px"> {{ t('radio') }} 1 </van-radio>
-        <van-radio name="2" icon-size="24px"> {{ t('radio') }} 2 </van-radio>
-      </van-radio-group>
-    </demo-block>
-
-    <demo-block :title="t('customIcon')">
-      <van-radio-group v-model="radio4" class="demo-radio-group">
-        <van-radio name="1">
-          {{ t('radio') }} 1
-          <template #icon="{ checked }">
-            <img :src="checked ? icon.active : icon.inactive" />
->>>>>>> b57f7e9d
           </template>
         </van-cell>
         <van-cell clickable :title="t('radio') + 2" @click="radio5 = '2'">
