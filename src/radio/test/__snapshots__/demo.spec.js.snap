// Jest Snapshot v1, https://goo.gl/fbAQLP

exports[`should render demo and match snapshot 1`] = `
<div>
  <div class="van-radio-group demo-radio-group"
       role="radiogroup"
  >
    <div role="radio"
         class="van-radio"
         tabindex="0"
         aria-checked="true"
    >
      <div class="van-radio__icon van-radio__icon--round van-radio__icon--checked">
        <i class="van-badge__wrapper van-icon van-icon-success">
        </i>
      </div>
      <span class="van-radio__label">
        Radio 1
      </span>
    </div>
    <div role="radio"
         class="van-radio"
         tabindex="0"
         aria-checked="false"
    >
      <div class="van-radio__icon van-radio__icon--round">
        <i class="van-badge__wrapper van-icon van-icon-success">
        </i>
      </div>
      <span class="van-radio__label">
        Radio 2
      </span>
    </div>
  </div>
</div>
<div>
  <div class="van-radio-group van-radio-group--horizontal demo-radio-group"
       role="radiogroup"
  >
    <div role="radio"
         class="van-radio van-radio--horizontal"
         tabindex="0"
         aria-checked="true"
    >
      <div class="van-radio__icon van-radio__icon--round van-radio__icon--checked">
        <i class="van-badge__wrapper van-icon van-icon-success">
        </i>
      </div>
      <span class="van-radio__label">
        Radio 1
      </span>
    </div>
    <div role="radio"
         class="van-radio van-radio--horizontal"
         tabindex="0"
         aria-checked="false"
    >
      <div class="van-radio__icon van-radio__icon--round">
        <i class="van-badge__wrapper van-icon van-icon-success">
        </i>
      </div>
      <span class="van-radio__label">
        Radio 2
      </span>
    </div>
  </div>
</div>
<div>
  <div class="van-radio-group demo-radio-group"
       role="radiogroup"
  >
    <div role="radio"
         class="van-radio van-radio--disabled"
         tabindex="-1"
         aria-checked="false"
    >
      <div class="van-radio__icon van-radio__icon--round van-radio__icon--disabled">
        <i class="van-badge__wrapper van-icon van-icon-success">
        </i>
      </div>
      <span class="van-radio__label van-radio__label--disabled">
        Radio 1
      </span>
    </div>
    <div role="radio"
         class="van-radio van-radio--disabled"
         tabindex="-1"
         aria-checked="true"
    >
      <div class="van-radio__icon van-radio__icon--round van-radio__icon--disabled van-radio__icon--checked">
        <i class="van-badge__wrapper van-icon van-icon-success">
        </i>
      </div>
      <span class="van-radio__label van-radio__label--disabled">
        Radio 2
      </span>
    </div>
  </div>
</div>
<div>
  <div class="van-radio-group demo-radio-group"
       role="radiogroup"
  >
    <div role="radio"
         class="van-radio"
         tabindex="0"
         aria-checked="true"
    >
      <div class="van-radio__icon van-radio__icon--square van-radio__icon--checked">
        <i class="van-badge__wrapper van-icon van-icon-success">
        </i>
      </div>
      <span class="van-radio__label">
        Radio 1
      </span>
    </div>
    <div role="radio"
         class="van-radio"
         tabindex="0"
         aria-checked="false"
    >
      <div class="van-radio__icon van-radio__icon--square">
        <i class="van-badge__wrapper van-icon van-icon-success">
        </i>
      </div>
      <span class="van-radio__label">
        Radio 2
      </span>
    </div>
  </div>
<<<<<<< HEAD
</div>
<div>
  <div class="van-radio-group demo-radio-group"
       role="radiogroup"
  >
    <div role="radio"
         class="van-radio"
         tabindex="0"
         aria-checked="true"
    >
      <div class="van-radio__icon van-radio__icon--round van-radio__icon--checked">
        <i class="van-badge__wrapper van-icon van-icon-success"
           style="border-color: #07c160; background-color: rgb(7, 193, 96);"
        >
        </i>
=======
  <div>
    <div role="radiogroup" class="demo-radio-group van-radio-group">
      <div role="radio" tabindex="0" aria-checked="true" class="van-radio">
        <div class="van-radio__icon van-radio__icon--round van-radio__icon--checked"><i class="van-icon van-icon-success" style="border-color: #ee0a24; background-color: rgb(238, 10, 36);">
            <!----></i></div><span class="van-radio__label">
        单选框 1
      </span>
>>>>>>> b57f7e9d
      </div>
      <span class="van-radio__label">
        Radio 1
      </span>
    </div>
    <div role="radio"
         class="van-radio"
         tabindex="0"
         aria-checked="false"
    >
      <div class="van-radio__icon van-radio__icon--round">
        <i class="van-badge__wrapper van-icon van-icon-success">
        </i>
      </div>
      <span class="van-radio__label">
        Radio 2
      </span>
    </div>
  </div>
<<<<<<< HEAD
</div>
<div>
  <div class="van-radio-group demo-radio-group"
       role="radiogroup"
  >
    <div role="radio"
         class="van-radio"
         tabindex="0"
         aria-checked="true"
    >
      <div class="van-radio__icon van-radio__icon--round van-radio__icon--checked"
           style="font-size: 24px;"
      >
        <i class="van-badge__wrapper van-icon van-icon-success"
           style="border-color: #07c160; background-color: rgb(7, 193, 96);"
        >
        </i>
      </div>
      <span class="van-radio__label">
        Radio 1
      </span>
    </div>
    <div role="radio"
         class="van-radio"
         tabindex="0"
         aria-checked="false"
    >
      <div class="van-radio__icon van-radio__icon--round"
           style="font-size: 24px;"
      >
        <i class="van-badge__wrapper van-icon van-icon-success">
        </i>
=======
  <div>
    <div role="radiogroup" class="demo-radio-group van-radio-group">
      <div role="radio" tabindex="0" aria-checked="true" class="van-radio">
        <div class="van-radio__icon van-radio__icon--round van-radio__icon--checked" style="font-size: 24px;"><i class="van-icon van-icon-success">
            <!----></i></div><span class="van-radio__label"> 单选框 1 </span>
      </div>
      <div role="radio" tabindex="-1" aria-checked="false" class="van-radio">
        <div class="van-radio__icon van-radio__icon--round" style="font-size: 24px;"><i class="van-icon van-icon-success">
            <!----></i></div><span class="van-radio__label"> 单选框 2 </span>
>>>>>>> b57f7e9d
      </div>
      <span class="van-radio__label">
        Radio 2
      </span>
    </div>
  </div>
</div>
<div>
  <div class="van-radio-group demo-radio-group"
       role="radiogroup"
  >
    <div role="radio"
         class="van-radio"
         tabindex="0"
         aria-checked="true"
    >
      <div class="van-radio__icon van-radio__icon--round van-radio__icon--checked">
        <img src="https://img.yzcdn.cn/vant/user-active.png">
      </div>
      <span class="van-radio__label">
        Radio 1
      </span>
    </div>
    <div role="radio"
         class="van-radio"
         tabindex="0"
         aria-checked="false"
    >
      <div class="van-radio__icon van-radio__icon--round">
        <img src="https://img.yzcdn.cn/vant/user-inactive.png">
      </div>
      <span class="van-radio__label">
        Radio 2
      </span>
    </div>
  </div>
</div>
<div>
  <div class="van-radio-group demo-radio-group"
       role="radiogroup"
  >
    <div role="radio"
         class="van-radio van-radio--label-disabled"
         tabindex="0"
         aria-checked="true"
    >
      <div class="van-radio__icon van-radio__icon--round van-radio__icon--checked">
        <i class="van-badge__wrapper van-icon van-icon-success">
        </i>
      </div>
      <span class="van-radio__label">
        Radio 1
      </span>
    </div>
    <div role="radio"
         class="van-radio van-radio--label-disabled"
         tabindex="0"
         aria-checked="false"
    >
      <div class="van-radio__icon van-radio__icon--round">
        <i class="van-badge__wrapper van-icon van-icon-success">
        </i>
      </div>
      <span class="van-radio__label">
        Radio 2
      </span>
    </div>
  </div>
</div>
<div>
  <div class="van-radio-group"
       role="radiogroup"
  >
    <div class="van-cell-group van-hairline--top-bottom">
      <div class="van-cell van-cell--clickable"
           role="button"
           tabindex="0"
      >
        <div class="van-cell__title">
          <span>
            Radio1
          </span>
        </div>
        <div role="radio"
             class="van-radio"
             tabindex="0"
             aria-checked="true"
        >
          <div class="van-radio__icon van-radio__icon--round van-radio__icon--checked">
            <i class="van-badge__wrapper van-icon van-icon-success">
            </i>
          </div>
        </div>
      </div>
      <div class="van-cell van-cell--clickable"
           role="button"
           tabindex="0"
      >
        <div class="van-cell__title">
          <span>
            Radio2
          </span>
        </div>
        <div role="radio"
             class="van-radio"
             tabindex="0"
             aria-checked="false"
        >
          <div class="van-radio__icon van-radio__icon--round">
            <i class="van-badge__wrapper van-icon van-icon-success">
            </i>
          </div>
        </div>
      </div>
    </div>
  </div>
</div>
`;<|MERGE_RESOLUTION|>--- conflicted
+++ resolved
@@ -128,7 +128,6 @@
       </span>
     </div>
   </div>
-<<<<<<< HEAD
 </div>
 <div>
   <div class="van-radio-group demo-radio-group"
@@ -141,38 +140,28 @@
     >
       <div class="van-radio__icon van-radio__icon--round van-radio__icon--checked">
         <i class="van-badge__wrapper van-icon van-icon-success"
-           style="border-color: #07c160; background-color: rgb(7, 193, 96);"
+           style="border-color: #ee0a24; background-color: rgb(238, 10, 36);"
         >
         </i>
-=======
-  <div>
-    <div role="radiogroup" class="demo-radio-group van-radio-group">
-      <div role="radio" tabindex="0" aria-checked="true" class="van-radio">
-        <div class="van-radio__icon van-radio__icon--round van-radio__icon--checked"><i class="van-icon van-icon-success" style="border-color: #ee0a24; background-color: rgb(238, 10, 36);">
-            <!----></i></div><span class="van-radio__label">
-        单选框 1
-      </span>
->>>>>>> b57f7e9d
-      </div>
-      <span class="van-radio__label">
-        Radio 1
-      </span>
-    </div>
-    <div role="radio"
-         class="van-radio"
-         tabindex="0"
-         aria-checked="false"
-    >
-      <div class="van-radio__icon van-radio__icon--round">
-        <i class="van-badge__wrapper van-icon van-icon-success">
-        </i>
-      </div>
-      <span class="van-radio__label">
-        Radio 2
-      </span>
-    </div>
-  </div>
-<<<<<<< HEAD
+      </div>
+      <span class="van-radio__label">
+        Radio 1
+      </span>
+    </div>
+    <div role="radio"
+         class="van-radio"
+         tabindex="0"
+         aria-checked="false"
+    >
+      <div class="van-radio__icon van-radio__icon--round">
+        <i class="van-badge__wrapper van-icon van-icon-success">
+        </i>
+      </div>
+      <span class="van-radio__label">
+        Radio 2
+      </span>
+    </div>
+  </div>
 </div>
 <div>
   <div class="van-radio-group demo-radio-group"
@@ -186,9 +175,7 @@
       <div class="van-radio__icon van-radio__icon--round van-radio__icon--checked"
            style="font-size: 24px;"
       >
-        <i class="van-badge__wrapper van-icon van-icon-success"
-           style="border-color: #07c160; background-color: rgb(7, 193, 96);"
-        >
+        <i class="van-badge__wrapper van-icon van-icon-success">
         </i>
       </div>
       <span class="van-radio__label">
@@ -205,17 +192,6 @@
       >
         <i class="van-badge__wrapper van-icon van-icon-success">
         </i>
-=======
-  <div>
-    <div role="radiogroup" class="demo-radio-group van-radio-group">
-      <div role="radio" tabindex="0" aria-checked="true" class="van-radio">
-        <div class="van-radio__icon van-radio__icon--round van-radio__icon--checked" style="font-size: 24px;"><i class="van-icon van-icon-success">
-            <!----></i></div><span class="van-radio__label"> 单选框 1 </span>
-      </div>
-      <div role="radio" tabindex="-1" aria-checked="false" class="van-radio">
-        <div class="van-radio__icon van-radio__icon--round" style="font-size: 24px;"><i class="van-icon van-icon-success">
-            <!----></i></div><span class="van-radio__label"> 单选框 2 </span>
->>>>>>> b57f7e9d
       </div>
       <span class="van-radio__label">
         Radio 2
