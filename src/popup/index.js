// Utils
import {
  ref,
  watch,
  Teleport,
  computed,
  onMounted,
  Transition,
  onActivated,
  onBeforeMount,
  onDeactivated,
} from 'vue';
import { createNamespace, isDef } from '../utils';

// Composition
import { useEventListener } from '@vant/use';
import { useLockScroll } from '../composition/use-lock-scroll';
import { useLazyRender } from '../composition/use-lazy-render';

// Components
import Icon from '../icon';
import Overlay from '../overlay';

const [createComponent, bem] = createNamespace('popup');

const context = {
  zIndex: 2000,
  lockCount: 0,
  stack: [],
  find(vm) {
    return this.stack.filter((item) => item.vm === vm)[0];
  },
};

export const popupSharedProps = {
  // whether to show popup
  show: Boolean,
  // z-index
  zIndex: [Number, String],
  // transition duration
  duration: [Number, String],
  // teleport
  teleport: [String, Object],
  // overlay custom style
  overlayStyle: Object,
  // overlay custom class name
  overlayClass: String,
  // whether to show overlay
  overlay: {
    type: Boolean,
    default: true,
  },
  // prevent body scroll
  lockScroll: {
    type: Boolean,
    default: true,
  },
  // whether to lazy render
  lazyRender: {
    type: Boolean,
    default: true,
  },
  // whether to close popup when click overlay
  closeOnClickOverlay: {
    type: Boolean,
    default: true,
  },
};

export default createComponent({
  inheritAttrs: false,

  props: {
    ...popupSharedProps,
    round: Boolean,
    closeable: Boolean,
    transition: String,
    closeOnPopstate: Boolean,
    safeAreaInsetBottom: Boolean,
    position: {
      type: String,
      default: 'center',
    },
    closeIcon: {
      type: String,
      default: 'cross',
    },
    closeIconPosition: {
      type: String,
      default: 'top-right',
    },
  },

  emits: [
    'open',
    'close',
    'click',
    'opened',
    'closed',
    'update:show',
    'click-overlay',
  ],

  setup(props, { emit, attrs, slots }) {
    let opened;
    let shouldReopen;

    const zIndex = ref();

    const [lockScroll, unlockScroll] = useLockScroll(() => props.lockScroll);

<<<<<<< HEAD
    const lazyRender = useLazyRender(() => props.show || !props.lazyRender);

    const style = computed(() => {
      const style = {
        zIndex: zIndex.value,
      };

      if (isDef(props.duration)) {
        const key =
          props.position === 'center'
            ? 'animationDuration'
            : 'transitionDuration';
        style[key] = `${props.duration}s`;
      }

      return style;
    });

    const open = () => {
      if (!opened) {
        if (props.zIndex !== undefined) {
          context.zIndex = props.zIndex;
        }

        opened = true;
        lockScroll();
        zIndex.value = ++context.zIndex;
      }
    };

    const close = () => {
      if (opened) {
        opened = false;
        unlockScroll();
        emit('update:show', false);
      }
    };

    const onClickOverlay = () => {
      emit('click-overlay');
      if (props.closeOnClickOverlay) {
        close();
      }
    };

    const renderOverlay = () => {
      if (props.overlay) {
        return (
          <Overlay
            show={props.show}
            class={props.overlayClass}
            style={props.overlayStyle}
            zIndex={zIndex.value}
            duration={props.duration}
            onClick={onClickOverlay}
          />
        );
      }
    };

    const renderCloseIcon = () => {
      if (props.closeable) {
        return (
          <Icon
            role="button"
            tabindex="0"
            name={props.closeIcon}
            class={bem('close-icon', props.closeIconPosition)}
            onClick={close}
          />
        );
      }
    };

    const onClick = (event) => emit('click', event);
    const onOpened = () => emit('opened');
    const onClosed = () => emit('closed');

    const renderPopup = lazyRender(() => {
      const { round, position, safeAreaInsetBottom } = props;
      return (
=======
  render() {
    if (!this.shouldRender) {
      return;
    }

    const { round, position, duration } = this;
    const isCenter = position === 'center';

    const transitionName =
      this.transition ||
      (isCenter ? 'van-fade' : `van-popup-slide-${position}`);

    const style = {};
    if (isDef(duration)) {
      const key = isCenter ? 'animationDuration' : 'transitionDuration';
      style[key] = `${duration}s`;
    }

    return (
      <transition
        appear={this.transitionAppear}
        name={transitionName}
        onAfterEnter={this.onOpened}
        onAfterLeave={this.onClosed}
      >
>>>>>>> 95227fff
        <div
          v-show={props.show}
          style={style.value}
          class={bem({
            round,
            [position]: position,
            'safe-area-inset-bottom': safeAreaInsetBottom,
          })}
          onClick={onClick}
          {...attrs}
        >
          {slots.default?.()}
          {renderCloseIcon()}
        </div>
      );
    });

    const renderTransition = () => {
      const { position, transition } = props;
      const name =
        position === 'center' ? 'van-fade' : `van-popup-slide-${position}`;

      return (
        <Transition
          name={transition || name}
          onAfterEnter={onOpened}
          onAfterLeave={onClosed}
        >
          {renderPopup()}
        </Transition>
      );
    };

    watch(
      () => props.show,
      (value) => {
        if (value) {
          open();
          emit('open');
        } else {
          close();
          emit('close');
        }
      }
    );

    useEventListener('popstate', () => {
      if (props.closeOnPopstate) {
        close();
        shouldReopen = false;
      }
    });

    onMounted(() => {
      if (props.show) {
        open();
      }
    });

    onActivated(() => {
      if (shouldReopen) {
        emit('update:show', true);
        shouldReopen = false;
      }
    });

    onDeactivated(() => {
      if (props.show) {
        close();
        shouldReopen = true;
      }
    });

    onBeforeMount(() => {
      if (opened) {
        unlockScroll();
      }
    });

    return () => {
      if (props.teleport) {
        return (
          <Teleport to={props.teleport}>
            {renderOverlay()}
            {renderTransition()}
          </Teleport>
        );
      }

      return (
        <>
          {renderOverlay()}
          {renderTransition()}
        </>
      );
    };
  },
});<|MERGE_RESOLUTION|>--- conflicted
+++ resolved
@@ -45,6 +45,8 @@
   overlayStyle: Object,
   // overlay custom class name
   overlayClass: String,
+  // Initial rendering animation
+  transitionAppear: Boolean,
   // whether to show overlay
   overlay: {
     type: Boolean,
@@ -109,7 +111,6 @@
 
     const [lockScroll, unlockScroll] = useLockScroll(() => props.lockScroll);
 
-<<<<<<< HEAD
     const lazyRender = useLazyRender(() => props.show || !props.lazyRender);
 
     const style = computed(() => {
@@ -191,33 +192,6 @@
     const renderPopup = lazyRender(() => {
       const { round, position, safeAreaInsetBottom } = props;
       return (
-=======
-  render() {
-    if (!this.shouldRender) {
-      return;
-    }
-
-    const { round, position, duration } = this;
-    const isCenter = position === 'center';
-
-    const transitionName =
-      this.transition ||
-      (isCenter ? 'van-fade' : `van-popup-slide-${position}`);
-
-    const style = {};
-    if (isDef(duration)) {
-      const key = isCenter ? 'animationDuration' : 'transitionDuration';
-      style[key] = `${duration}s`;
-    }
-
-    return (
-      <transition
-        appear={this.transitionAppear}
-        name={transitionName}
-        onAfterEnter={this.onOpened}
-        onAfterLeave={this.onClosed}
-      >
->>>>>>> 95227fff
         <div
           v-show={props.show}
           style={style.value}
@@ -236,13 +210,14 @@
     });
 
     const renderTransition = () => {
-      const { position, transition } = props;
+      const { position, transition, transitionAppear } = props;
       const name =
         position === 'center' ? 'van-fade' : `van-popup-slide-${position}`;
 
       return (
         <Transition
           name={transition || name}
+          transitionAppear={transitionAppear}
           onAfterEnter={onOpened}
           onAfterLeave={onClosed}
         >
