--- conflicted
+++ resolved
@@ -126,16 +126,10 @@
 | closeable | Whether to show close icon | _boolean_ | `false` |
 | close-icon | Close icon name | _string_ | `cross` |
 | close-icon-position | Close Icon Position，can be set to `top-left` `bottom-left` `bottom-right` | _string_ | `top-right` |
-<<<<<<< HEAD
 | transition | Transition, equivalent to `name` prop of [transtion](https://v3.vuejs.org/api/built-in-components.html#transition) | _string_ | - |
+| transition-appear `v2.10.14` | Whether to apply transition on initial render | _boolean_ | `false` |
 | teleport | Return the mount node for Popup | _string \| Element_ | - |
 | safe-area-inset-bottom `v2.2.1` | Whether to enable bottom safe area adaptation | _boolean_ | `false` |
-=======
-| transition | Transition, equivalent to `name` prop of [transtion](https://vuejs.org/v2/api/#transition) | _string_ | - |
-| transition-appear `v2.10.14` | Whether to apply transition on initial render | _boolean_ | `false` |
-| get-container | Return the mount node for Popup | _string \| () => Element_ | - |
-| safe-area-inset-bottom | Whether to enable bottom safe area adaptation | _boolean_ | `false` |
->>>>>>> 95227fff
 
 ### Events
 
