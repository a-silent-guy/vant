--- conflicted
+++ resolved
@@ -5,12 +5,8 @@
   isDef,
   isHidden,
   getScrollTop,
-<<<<<<< HEAD
-  getElementTop,
   preventDefault,
   createNamespace,
-=======
->>>>>>> d78438a8
   getRootScrollTop,
   setRootScrollTop,
 } from '../utils';
@@ -95,18 +91,6 @@
       };
     };
 
-    const getAnchorTop = (element, scrollParentRect) => {
-      if (
-        scrollParent.value === window ||
-        scrollParent.value === document.body
-      ) {
-        return getElementTop(element);
-      }
-
-      const rect = useRect(element);
-      return rect.top - scrollParentRect.top + getScrollTop(scrollParent);
-    };
-
     const getActiveAnchor = (scrollTop, rects) => {
       for (let i = children.length - 1; i >= 0; i--) {
         const prevHeight = i > 0 ? rects[i - 1].height : 0;
@@ -125,22 +109,13 @@
         return;
       }
 
-<<<<<<< HEAD
       const { sticky, indexList } = props;
       const scrollTop = getScrollTop(scrollParent.value);
       const scrollParentRect = getScrollerRect();
 
-      const rects = children.map((item) => ({
-        height: item.height.value,
-        top: getAnchorTop(item.$el, scrollParentRect),
-      }));
-=======
-      const scrollTop = getScrollTop(this.scroller);
-      const scrollerRect = this.getScrollerRect();
-      const rects = this.children.map((item) =>
-        item.getRect(this.scroller, scrollerRect)
+      const rects = children.map((item) =>
+        item.getRect(scrollParent.value, scrollParentRect)
       );
->>>>>>> d78438a8
 
       const active = getActiveAnchor(scrollTop, rects);
 
@@ -148,7 +123,7 @@
 
       if (sticky) {
         children.forEach((item, index) => {
-          const { state, height, $el } = item;
+          const { state, $el } = item;
           if (index === active || index === active - 1) {
             const rect = $el.getBoundingClientRect();
             state.left = rect.left;
@@ -165,13 +140,9 @@
               scrollParentRect.top;
           } else if (index === active - 1) {
             const activeItemTop = rects[active].top - scrollTop;
-<<<<<<< HEAD
             state.active = activeItemTop > 0;
-            state.top = activeItemTop + scrollParentRect.top - height.value;
-=======
-            item.active = activeItemTop > 0;
-            item.top = activeItemTop + scrollerRect.top - rects[index].height;
->>>>>>> d78438a8
+            state.top =
+              activeItemTop + scrollParentRect.top - rects[index].height;
           } else {
             state.active = false;
           }
@@ -181,7 +152,6 @@
 
     useEventListener('scroll', onScroll, { target: scrollParent });
 
-<<<<<<< HEAD
     watch(
       () => props.indexList,
       () => {
@@ -219,18 +189,6 @@
 
       if (match[0]) {
         match[0].$el.scrollIntoView();
-=======
-      return {
-        top: 0,
-        left: 0,
-      };
-    },
-
-    getActiveAnchorIndex(scrollTop, rects) {
-      for (let i = this.children.length - 1; i >= 0; i--) {
-        const prevHeight = i > 0 ? rects[i - 1].height : 0;
-        const reachTop = this.sticky ? prevHeight + this.stickyOffsetTop : 0;
->>>>>>> d78438a8
 
         if (props.sticky && props.stickyOffsetTop) {
           setRootScrollTop(getRootScrollTop() - props.stickyOffsetTop);
