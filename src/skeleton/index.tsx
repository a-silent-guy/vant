<<<<<<< HEAD
import { PropType } from 'vue';
import { createNamespace, addUnit, getSizeStyle } from '../utils';
=======
// Utils
import { createNamespace, addUnit } from '../utils';
import { inherit } from '../utils/functional';

// Types
import { CreateElement, RenderContext } from 'vue/types';
import { DefaultSlots } from '../utils/types';

export type SkeletonProps = {
  row: number | string;
  title?: boolean;
  round?: boolean;
  avatar?: boolean;
  loading: boolean;
  animate: boolean;
  titleWidth?: number | string;
  avatarSize?: number | string;
  avatarShape: 'square' | 'round';
  rowWidth: number | string | (number | string)[];
};
>>>>>>> d78438a8

const [createComponent, bem] = createNamespace('skeleton');
const DEFAULT_ROW_WIDTH = '100%';
const DEFAULT_LAST_ROW_WIDTH = '60%';

export default createComponent({
  props: {
    title: Boolean,
    round: Boolean,
    avatar: Boolean,
    row: {
      type: [Number, String],
      default: 0,
    },
    loading: {
      type: Boolean,
      default: true,
    },
    animate: {
      type: Boolean,
      default: true,
    },
    avatarSize: {
      type: String,
      default: '32px',
    },
    avatarShape: {
      type: String as PropType<'square' | 'round'>,
      default: 'round',
    },
    titleWidth: {
      type: [Number, String],
      default: '40%',
    },
    rowWidth: {
      type: [Number, String, Array] as PropType<
        number | string | (number | string)[]
      >,
      default: DEFAULT_ROW_WIDTH,
    },
  },

  setup(props, { slots }) {
    const renderAvatar = () => {
      if (props.avatar) {
        return (
          <div
            class={bem('avatar', props.avatarShape)}
            style={getSizeStyle(props.avatarSize)}
          />
        );
      }
    };

    const renderTitle = () => {
      if (props.title) {
        return (
          <h3
            class={bem('title')}
            style={{ width: addUnit(props.titleWidth) }}
          />
        );
      }
    };

    const getRowWidth = (index: number) => {
      const { rowWidth } = props;

      if (rowWidth === DEFAULT_ROW_WIDTH && index === +props.row - 1) {
        return DEFAULT_LAST_ROW_WIDTH;
      }

      if (Array.isArray(rowWidth)) {
        return rowWidth[index];
      }

      return rowWidth;
    };

    const renderRows = () => {
      const Rows: JSX.Element[] = [];

      for (let i = 0; i < props.row; i++) {
        Rows.push(
          <div class={bem('row')} style={{ width: addUnit(getRowWidth(i)) }} />
        );
      }

      return Rows;
    };

    return () => {
      if (!props.loading) {
        return slots.default?.();
      }

<<<<<<< HEAD
      return (
        <div class={bem({ animate: props.animate, round: props.round })}>
          {renderAvatar()}
          <div class={bem('content')}>
            {renderTitle()}
            {renderRows()}
          </div>
        </div>
      );
    };
=======
Skeleton.props = {
  title: Boolean,
  round: Boolean,
  avatar: Boolean,
  titleWidth: [Number, String],
  avatarSize: [Number, String],
  row: {
    type: [Number, String],
    default: 0,
  },
  loading: {
    type: Boolean,
    default: true,
  },
  animate: {
    type: Boolean,
    default: true,
  },
  avatarShape: {
    type: String,
    default: 'round',
  },
  rowWidth: {
    type: [Number, String, Array],
    default: DEFAULT_ROW_WIDTH,
>>>>>>> d78438a8
  },
});<|MERGE_RESOLUTION|>--- conflicted
+++ resolved
@@ -1,28 +1,5 @@
-<<<<<<< HEAD
 import { PropType } from 'vue';
 import { createNamespace, addUnit, getSizeStyle } from '../utils';
-=======
-// Utils
-import { createNamespace, addUnit } from '../utils';
-import { inherit } from '../utils/functional';
-
-// Types
-import { CreateElement, RenderContext } from 'vue/types';
-import { DefaultSlots } from '../utils/types';
-
-export type SkeletonProps = {
-  row: number | string;
-  title?: boolean;
-  round?: boolean;
-  avatar?: boolean;
-  loading: boolean;
-  animate: boolean;
-  titleWidth?: number | string;
-  avatarSize?: number | string;
-  avatarShape: 'square' | 'round';
-  rowWidth: number | string | (number | string)[];
-};
->>>>>>> d78438a8
 
 const [createComponent, bem] = createNamespace('skeleton');
 const DEFAULT_ROW_WIDTH = '100%';
@@ -33,6 +10,8 @@
     title: Boolean,
     round: Boolean,
     avatar: Boolean,
+    avatarSize: [Number, String],
+    titleWidth: [Number, String],
     row: {
       type: [Number, String],
       default: 0,
@@ -45,17 +24,9 @@
       type: Boolean,
       default: true,
     },
-    avatarSize: {
-      type: String,
-      default: '32px',
-    },
     avatarShape: {
       type: String as PropType<'square' | 'round'>,
       default: 'round',
-    },
-    titleWidth: {
-      type: [Number, String],
-      default: '40%',
     },
     rowWidth: {
       type: [Number, String, Array] as PropType<
@@ -119,7 +90,6 @@
         return slots.default?.();
       }
 
-<<<<<<< HEAD
       return (
         <div class={bem({ animate: props.animate, round: props.round })}>
           {renderAvatar()}
@@ -130,32 +100,5 @@
         </div>
       );
     };
-=======
-Skeleton.props = {
-  title: Boolean,
-  round: Boolean,
-  avatar: Boolean,
-  titleWidth: [Number, String],
-  avatarSize: [Number, String],
-  row: {
-    type: [Number, String],
-    default: 0,
-  },
-  loading: {
-    type: Boolean,
-    default: true,
-  },
-  animate: {
-    type: Boolean,
-    default: true,
-  },
-  avatarShape: {
-    type: String,
-    default: 'round',
-  },
-  rowWidth: {
-    type: [Number, String, Array],
-    default: DEFAULT_ROW_WIDTH,
->>>>>>> d78438a8
   },
 });