--- conflicted
+++ resolved
@@ -70,10 +70,7 @@
 | round `v2.8.5` | 是否将标题和段落显示为圆角风格 | _boolean_ | `false` |
 | title-width | 标题占位图宽度 | _number \| string_ | `40%` |
 | avatar-size | 头像占位图大小 | _number \| string_ | `32px` |
-<<<<<<< HEAD
 | avatar-shape | 头像占位图形状，可选值为 `square` | _string_ | `round` |
-=======
-| avatar-shape | 头像占位图形状，可选值为`square` | _string_ | `round` |
 
 ### 样式变量
 
@@ -87,5 +84,4 @@
 | @skeleton-title-width             | `40%`           | -    |
 | @skeleton-avatar-size             | `32px`          | -    |
 | @skeleton-avatar-background-color | `@active-color` | -    |
-| @skeleton-animation-duration      | `1.2s`          | -    |
->>>>>>> a77c6206
+| @skeleton-animation-duration      | `1.2s`          | -    |