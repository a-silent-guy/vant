--- conflicted
+++ resolved
@@ -155,13 +155,8 @@
 | delete-button-text | Delete button text | _string_ | Delete Icon |
 | close-button-loading `v2.7.0` | Whether to show loading close button in custom theme | _boolean_ | `false` |
 | show-delete-key `v2.5.9` | Whether to show delete button | _boolean_ | `true` |
-<<<<<<< HEAD
-| hide-on-click-outside | Whether to hide keyboard when click outside | _boolean_ | `true` |
+| hide-on-click-outside | Whether to hide keyboard when outside is clicked | _boolean_ | `true` |
 | teleport `v2.10.0` | Return the mount node for NumberKeyboard | _string \| Element_ | - |
-=======
-| hide-on-click-outside | Whether to hide keyboard when outside is clicked | _boolean_ | `true` |
-| get-container `v2.10.0` | Return the mount node for NumberKeyboard | _string \| () => Element_ | - |
->>>>>>> 5605b0aa
 | safe-area-inset-bottom | Whether to enable bottom safe area adaptation | _boolean_ | `true` |
 
 ### Events
