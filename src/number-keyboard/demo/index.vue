--- conflicted
+++ resolved
@@ -1,5 +1,4 @@
 <template>
-<<<<<<< HEAD
   <van-cell is-link @touchstart.stop="keyboard = 'default'">
     {{ t('button1') }}
   </van-cell>
@@ -15,6 +14,9 @@
   <van-cell is-link @touchstart.stop="keyboard = 'multiExtraKey'">
     {{ t('button5') }}
   </van-cell>
+  <van-cell is-link @touchstart.stop="keyboard = 'randomKeyOrder'">
+    {{ t('button6') }}
+  </van-cell>
   <van-field
     v-model="value"
     readonly
@@ -23,36 +25,6 @@
     :placeholder="t('clickToInput')"
     @touchstart.stop="keyboard = 'bindValue'"
   />
-=======
-  <demo-section>
-    <van-cell is-link @touchstart.native.stop="keyboard = 'default'">
-      {{ t('button1') }}
-    </van-cell>
-    <van-cell is-link @touchstart.native.stop="keyboard = 'custom'">
-      {{ t('button2') }}
-    </van-cell>
-    <van-cell is-link @touchstart.native.stop="keyboard = 'extraKey'">
-      {{ t('button3') }}
-    </van-cell>
-    <van-cell is-link @touchstart.native.stop="keyboard = 'title'">
-      {{ t('button4') }}
-    </van-cell>
-    <van-cell is-link @touchstart.native.stop="keyboard = 'multiExtraKey'">
-      {{ t('button5') }}
-    </van-cell>
-    <van-cell is-link @touchstart.native.stop="keyboard = 'randomKeyOrder'">
-      {{ t('button6') }}
-    </van-cell>
-
-    <van-field
-      readonly
-      clickable
-      :value="value"
-      :label="t('bindValue')"
-      :placeholder="t('clickToInput')"
-      @touchstart.native.stop="keyboard = 'bindValue'"
-    />
->>>>>>> fd385bce
 
   <van-number-keyboard
     :show="keyboard === 'default'"
@@ -100,7 +72,15 @@
     @delete="onDelete"
   />
 
-<<<<<<< HEAD
+  <van-number-keyboard
+    v-if="!isTest"
+    :show="keyboard === 'randomKeyOrder'"
+    random-key-order
+    @blur="keyboard = ''"
+    @input="onInput"
+    @delete="onDelete"
+  />
+
   <van-number-keyboard
     v-model="value"
     :show="keyboard === 'bindValue'"
@@ -124,10 +104,12 @@
     button3: '弹出身份证号键盘',
     button4: '弹出带标题的键盘',
     button5: '弹出配置多个按键的键盘',
+    button6: '弹出配置随机数字的键盘',
     bindValue: '双向绑定',
     clickToInput: '点此输入',
     extraKey: '左下角按键内容',
     multiExtraKey: '配置多个按键',
+    randomKeyOrder: '随机数字键盘',
   },
   'en-US': {
     close: 'Close',
@@ -138,65 +120,12 @@
     button3: 'Show IdNumber Keyboard',
     button4: 'Show Keyboard With Title',
     button5: 'Show Keyboard With Multiple ExtraKey',
+    button6: 'Show Keyboard With Random Key Order',
     bindValue: 'Bind Value',
     clickToInput: 'Click To Input',
     extraKey: 'IdNumber Keyboard',
     multiExtraKey: 'Multiple ExtraKey',
-=======
-    <van-number-keyboard
-      v-if="!isTest"
-      :show="keyboard === 'randomKeyOrder'"
-      random-key-order
-      @blur="keyboard = ''"
-      @input="onInput"
-      @delete="onDelete"
-    />
-
-    <van-number-keyboard
-      v-model="value"
-      :show="keyboard === 'bindValue'"
-      maxlength="6"
-      @blur="keyboard = ''"
-    />
-  </demo-section>
-</template>
-
-<script>
-export default {
-  i18n: {
-    'zh-CN': {
-      close: '完成',
-      input: '输入',
-      title: '键盘标题',
-      button1: '弹出默认键盘',
-      button2: '弹出带右侧栏的键盘',
-      button3: '弹出身份证号键盘',
-      button4: '弹出带标题的键盘',
-      button5: '弹出配置多个按键的键盘',
-      button6: '弹出配置随机数字的键盘',
-      extraKey: '左下角按键内容',
-      bindValue: '双向绑定',
-      clickToInput: '点此输入',
-      multiExtraKey: '配置多个按键',
-      randomKeyOrder: '随机数字键盘',
-    },
-    'en-US': {
-      close: 'Close',
-      input: 'Input',
-      title: 'Keyboard Title',
-      button1: 'Show Default Keyboard',
-      button2: 'Show Keyboard With Sidebar',
-      button3: 'Show IdNumber Keyboard',
-      button4: 'Show Keyboard With Title',
-      button5: 'Show Keyboard With Multiple ExtraKey',
-      button6: 'Show Keyboard With Random Key Order',
-      bindValue: 'Bind Value',
-      clickToInput: 'Click To Input',
-      extraKey: 'IdNumber Keyboard',
-      multiExtraKey: 'Multiple ExtraKey',
-      randomKeyOrder: 'Random Key Order',
-    },
->>>>>>> fd385bce
+    randomKeyOrder: 'Random Key Order',
   },
 };
 
@@ -206,14 +135,10 @@
     const state = reactive({
       value: '',
       keyboard: 'default',
-<<<<<<< HEAD
     });
 
     const onInput = (value: string) => {
       Toast(`${t('input')}: ${value}`);
-=======
-      isTest: process.env.NODE_ENV === 'test',
->>>>>>> fd385bce
     };
 
     const onDelete = () => {
@@ -223,6 +148,7 @@
     return {
       ...toRefs(state),
       t,
+      isTest: process.env.NODE_ENV === 'test',
       onInput,
       onDelete,
     };
