import { ref, watch, nextTick, onUpdated, onMounted } from 'vue';

// Utils
import { createNamespace } from '../utils';
import { isHidden } from '../utils/dom/style';

// Composition
import { useRect } from '../composition/use-rect';
import { useScroller } from '../composition/use-scroller';
import { usePublicApi } from '../composition/use-public-api';
import { useGlobalEvent } from '../composition/use-global-event';

// Components
import Loading from '../loading';

const [createComponent, bem, t] = createNamespace('list');

export default createComponent({
  props: {
    error: Boolean,
    loading: Boolean,
    finished: Boolean,
    errorText: String,
    loadingText: String,
    finishedText: String,
    immediateCheck: {
      type: Boolean,
      default: true,
    },
    offset: {
      type: [Number, String],
      default: 300,
    },
    direction: {
      type: String,
      default: 'down',
    },
  },

  emits: ['load', 'update:error', 'update:loading'],

  setup(props, { emit, slots }) {
    // use sync innerLoading state to avoid repeated loading in some edge cases
    const loading = ref(false);
    const rootRef = ref();
    const placeholderRef = ref();
    const scroller = useScroller(rootRef);

    const check = () => {
      nextTick(() => {
        if (loading.value || props.finished || props.error) {
          return;
        }

        const { offset, direction } = props;
        let scrollerRect;

        if (scroller.value.getBoundingClientRect) {
          scrollerRect = scroller.value.getBoundingClientRect();
        } else {
          scrollerRect = {
            top: 0,
            bottom: scroller.value.innerHeight,
          };
        }

        const scrollerHeight = scrollerRect.bottom - scrollerRect.top;

        /* istanbul ignore next */
        if (!scrollerHeight || isHidden(rootRef.value)) {
          return false;
        }

        let isReachEdge = false;
        const placeholderRect = useRect(placeholderRef);

        if (direction === 'up') {
          isReachEdge = scrollerRect.top - placeholderRect.top <= offset;
        } else {
          isReachEdge = placeholderRect.bottom - scrollerRect.bottom <= offset;
        }

        if (isReachEdge) {
          loading.value = true;
          emit('update:loading', true);
          emit('load');
        }
      });
<<<<<<< HEAD
    };
=======
    },

    clickErrorText() {
      this.$emit('update:error', false);
      this.check();
    },

    genLoading() {
      if (this.innerLoading && !this.finished) {
        return (
          <div class={bem('loading')}>
            {this.slots('loading') || (
              <Loading size="16">{this.loadingText || t('loading')}</Loading>
            )}
          </div>
        );
      }
    },

    genFinishedText() {
      if (this.finished) {
        const text = this.slots('finished') || this.finishedText;
>>>>>>> 432c32a3

    const renderFinishedText = () => {
      if (props.finished) {
        const text = slots.finished ? slots.finished() : props.finishedText;
        if (text) {
          return <div class={bem('finished-text')}>{text}</div>;
        }
      }
    };

    const clickErrorText = () => {
      emit('update:error', false);
      check();
    };

    const renderErrorText = () => {
      if (props.error) {
        const text = slots.error ? slots.error() : props.errorText;
        if (text) {
          return (
            <div class={bem('error-text')} onClick={clickErrorText}>
              {text}
            </div>
          );
        }
      }
    };

    const renderLoading = () => {
      if (loading.value && !props.finished) {
        return (
          <div class={bem('loading')} key="loading">
            {slots.loading ? (
              slots.loading()
            ) : (
              <Loading size="16">{props.loadingText || t('loading')}</Loading>
            )}
          </div>
        );
      }
    };

    watch([() => props.loading, () => props.finished], check);

    onUpdated(() => {
      loading.value = props.loading;
    });

<<<<<<< HEAD
    onMounted(() => {
      if (props.immediateCheck) {
        check();
      }
    });

    usePublicApi({ check });
    useGlobalEvent(scroller, 'scroll', check);

    return () => {
      const Content = slots.default?.();
      const Placeholder = (
        <div ref={placeholderRef} class={bem('placeholder')} />
      );

      return (
        <div ref={rootRef} role="feed" class={bem()} aria-busy={loading.value}>
          {props.direction === 'down' ? Content : Placeholder}
          {renderLoading()}
          {renderFinishedText()}
          {renderErrorText()}
          {props.direction === 'up' ? Content : Placeholder}
        </div>
      );
    };
=======
  render() {
    const Placeholder = (
      <div ref="placeholder" key="placeholder" class={bem('placeholder')} />
    );

    return (
      <div class={bem()} role="feed" aria-busy={this.innerLoading}>
        {this.direction === 'down' ? this.slots() : Placeholder}
        {this.genLoading()}
        {this.genFinishedText()}
        {this.genErrorText()}
        {this.direction === 'up' ? this.slots() : Placeholder}
      </div>
    );
>>>>>>> 432c32a3
  },
});<|MERGE_RESOLUTION|>--- conflicted
+++ resolved
@@ -86,32 +86,7 @@
           emit('load');
         }
       });
-<<<<<<< HEAD
     };
-=======
-    },
-
-    clickErrorText() {
-      this.$emit('update:error', false);
-      this.check();
-    },
-
-    genLoading() {
-      if (this.innerLoading && !this.finished) {
-        return (
-          <div class={bem('loading')}>
-            {this.slots('loading') || (
-              <Loading size="16">{this.loadingText || t('loading')}</Loading>
-            )}
-          </div>
-        );
-      }
-    },
-
-    genFinishedText() {
-      if (this.finished) {
-        const text = this.slots('finished') || this.finishedText;
->>>>>>> 432c32a3
 
     const renderFinishedText = () => {
       if (props.finished) {
@@ -143,7 +118,7 @@
     const renderLoading = () => {
       if (loading.value && !props.finished) {
         return (
-          <div class={bem('loading')} key="loading">
+          <div class={bem('loading')}>
             {slots.loading ? (
               slots.loading()
             ) : (
@@ -160,7 +135,6 @@
       loading.value = props.loading;
     });
 
-<<<<<<< HEAD
     onMounted(() => {
       if (props.immediateCheck) {
         check();
@@ -186,21 +160,5 @@
         </div>
       );
     };
-=======
-  render() {
-    const Placeholder = (
-      <div ref="placeholder" key="placeholder" class={bem('placeholder')} />
-    );
-
-    return (
-      <div class={bem()} role="feed" aria-busy={this.innerLoading}>
-        {this.direction === 'down' ? this.slots() : Placeholder}
-        {this.genLoading()}
-        {this.genFinishedText()}
-        {this.genErrorText()}
-        {this.direction === 'up' ? this.slots() : Placeholder}
-      </div>
-    );
->>>>>>> 432c32a3
   },
 });