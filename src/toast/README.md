# Toast

### Install

```js
import { createApp } from 'vue';
import { Toast } from 'vant';

const app = createApp();
app.use(Toast);
```

## Usage

### Text

```js
Toast('Some messages');
```

### Loading

```js
Toast.loading({
  message: 'Loading...',
  forbidClick: true,
});
```

### Success/Fail

```js
Toast.success('Success');
Toast.fail('Fail');
```

### Custom Icon

```js
Toast({
  message: 'Custom Icon',
  icon: 'like-o',
});

Toast({
  message: 'Custom Image',
  icon: 'https://img.yzcdn.cn/vant/logo.png',
});

Toast.loading({
  message: 'Loading...',
  forbidClick: true,
  loadingType: 'spinner',
});
```

### Custom Position

```js
Toast({
  message: 'Top',
  position: 'top',
});

Toast({
  message: 'Bottom',
  position: 'bottom',
});
```

### Update Message

```js
const toast = Toast.loading({
  duration: 0, // continuous display toast
  forbidClick: true,
  loadingType: 'spinner',
  message: '3 seconds',
});

let second = 3;
const timer = setInterval(() => {
  second--;
  if (second) {
    toast.message = `${second} seconds`;
  } else {
    clearInterval(timer);
    Toast.clear();
  }
}, 1000);
```

### Global Method

After registering the Toast component through `app.use`, the `$toast` method will be automatically mounted on all subcomponents of the app.

```js
export default {
  mounted() {
    this.$toast('Some messages');
  },
};
```

### Singleton

Toast use singleton mode by default, if you need to pop multiple Toast at the same time, you can refer to the following example:

```js
Toast.allowMultiple();

const toast1 = Toast('First Toast');
const toast2 = Toast.success('Second Toast');

toast1.clear();
toast2.clear();
```

### Set Default Options

The Toast default configuration can be globally modified with the `Toast.setDefaultOptions` function.

```js
// Set the duration of all Toast to 2000 ms
Toast.setDefaultOptions({ duration: 2000 });

// Set all loading types Toast to background unclickable
Toast.setDefaultOptions('loading', { forbidClick: true });

// Reset default options of all Toast
Toast.resetDefaultOptions();

// Reset default options of all loading Toast
Toast.resetDefaultOptions('loading');
```

## API

### Methods

| Methods | Attribute | Return value | Description |
| --- | --- | --- | --- |
| Toast | `options \| message` | toast instance | Show toast |
| Toast.loading | `options \| message` | toast instance | Show loading toast |
| Toast.success | `options \| message` | toast instance | Show success toast |
| Toast.fail | `options \| message` | toast instance | Show fail toast |
| Toast.clear | `clearAll: boolean` | `void` | Close toast |
| Toast.allowMultiple | - | `void` | Allow multlple toast at the same time |
| Toast.setDefaultOptions | `type \| options` | `void` | Set default options of all toasts |
| Toast.resetDefaultOptions | `type` | `void` | Reset default options of all toasts |

### Options

| Attribute | Description | Type | Default |
| --- | --- | --- | --- |
| type | Can be set to `loading` `success` `fail` `html` | _string_ | `text` |
| position | Can be set to `top` `middle` `bottom` | _string_ | `middle` |
| message | Message | _string_ | `''` |
| icon | Custom icon | _string_ | - |
| iconPrefix | Icon className prefix | _string_ | `van-icon` |
| overlay | Whether to show overlay | _boolean_ | `false` |
| forbidClick | Whether to forbid click background | _boolean_ | `false` |
| closeOnClick | Whether to close after clicked | _boolean_ | `false` |
| closeOnClickOverlay | Whether to close when overlay is clicked | _boolean_ | `false` |
| loadingType | Loading icon type, can be set to `spinner` | _string_ | `circular` |
| duration | Toast duration(ms), won't disappear if value is 0 | _number_ | `2000` |
| className | Custom className | _any_ | - |
| onOpened | Callback function after opened | _Function_ | - |
| onClose | Callback function after close | _Function_ | - |
<<<<<<< HEAD
| transition | Transition, equivalent to `name` prop of [transtion](https://v3.vuejs.org/api/built-in-components.html#transition) | _string_ | `van-fade` |
| teleport | Return the mount node for Toast | _string \| Element_ | `body` |
=======
| transition | Transition, equivalent to `name` prop of [transtion](https://vuejs.org/v2/api/#transition) | _string_ | `van-fade` |
| getContainer | Return the mount node for Toast | _string \| () => Element_ | `body` |

### Less Variables

How to use: [Custom Theme](#/en-US/theme).

| Name                            | Default Value             | Description |
| ------------------------------- | ------------------------- | ----------- |
| @toast-max-width                | `70%`                     | -           |
| @toast-font-size                | `@font-size-md`           | -           |
| @toast-text-color               | `@white`                  | -           |
| @toast-loading-icon-color       | `@white`                  | -           |
| @toast-line-height              | `@line-height-md`         | -           |
| @toast-border-radius            | `@border-radius-lg`       | -           |
| @toast-background-color         | `fade(@black, 70%)`       | -           |
| @toast-icon-size                | `36px`                    | -           |
| @toast-text-min-width           | `96px`                    | -           |
| @toast-text-padding             | `@padding-xs @padding-sm` | -           |
| @toast-default-padding          | `@padding-md`             | -           |
| @toast-default-width            | `88px`                    | -           |
| @toast-default-min-height       | `88px`                    | -           |
| @toast-position-top-distance    | `20%`                     | -           |
| @toast-position-bottom-distance | `20%`                     | -           |
>>>>>>> a77c6206
<|MERGE_RESOLUTION|>--- conflicted
+++ resolved
@@ -72,7 +72,7 @@
 
 ```js
 const toast = Toast.loading({
-  duration: 0, // continuous display toast
+  duration: 0,
   forbidClick: true,
   loadingType: 'spinner',
   message: '3 seconds',
@@ -121,16 +121,12 @@
 The Toast default configuration can be globally modified with the `Toast.setDefaultOptions` function.
 
 ```js
-// Set the duration of all Toast to 2000 ms
 Toast.setDefaultOptions({ duration: 2000 });
 
-// Set all loading types Toast to background unclickable
 Toast.setDefaultOptions('loading', { forbidClick: true });
 
-// Reset default options of all Toast
 Toast.resetDefaultOptions();
 
-// Reset default options of all loading Toast
 Toast.resetDefaultOptions('loading');
 ```
 
@@ -167,12 +163,8 @@
 | className | Custom className | _any_ | - |
 | onOpened | Callback function after opened | _Function_ | - |
 | onClose | Callback function after close | _Function_ | - |
-<<<<<<< HEAD
 | transition | Transition, equivalent to `name` prop of [transtion](https://v3.vuejs.org/api/built-in-components.html#transition) | _string_ | `van-fade` |
 | teleport | Return the mount node for Toast | _string \| Element_ | `body` |
-=======
-| transition | Transition, equivalent to `name` prop of [transtion](https://vuejs.org/v2/api/#transition) | _string_ | `van-fade` |
-| getContainer | Return the mount node for Toast | _string \| () => Element_ | `body` |
 
 ### Less Variables
 
@@ -194,5 +186,4 @@
 | @toast-default-width            | `88px`                    | -           |
 | @toast-default-min-height       | `88px`                    | -           |
 | @toast-position-top-distance    | `20%`                     | -           |
-| @toast-position-bottom-distance | `20%`                     | -           |
->>>>>>> a77c6206
+| @toast-position-bottom-distance | `20%`                     | -           |