--- conflicted
+++ resolved
@@ -248,18 +248,13 @@
 
 ### 自定义单个图片预览
 
-<<<<<<< HEAD
-在 `v-model` 数组中设置单个预览图片属性，支持 `imageFit`,`deletable`,`previewSize`,`beforeDelete`
-=======
 在 `v-model` 数组中设置单个预览图片属性，支持 `imageFit` `deletable` `previewSize` `beforeDelete`，从 2.12 版本开始支持。
->>>>>>> 74d16f26
 
 ```html
 <van-uploader v-model="fileList" :deletable="false" />
 ```
 
 ```js
-<<<<<<< HEAD
 import { ref } from 'vue';
 import { Toast } from 'vant';
 
@@ -284,30 +279,6 @@
     return {
       fileList:
     };
-=======
-import { Toast } from 'vant';
-
-export default {
-  data() {
-    return {
-      fileList = [
-        { url: 'https://img.yzcdn.cn/vant/leaf.jpg' },
-        {
-          url: 'https://img.yzcdn.cn/vant/sand.jpg',
-          deletable: true,
-          beforeDelete: () => {
-            Toast('自定义单个预览图片的事件和样式');
-          },
-        },
-        {
-          url: 'https://img.yzcdn.cn/vant/tree.jpg',
-          deletable: true,
-          imageFit: 'contain',
-          previewSize: 120,
-        },
-      ];
-    }
->>>>>>> 74d16f26
   }
 };
 ```
