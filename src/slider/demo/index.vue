--- conflicted
+++ resolved
@@ -3,15 +3,9 @@
     <van-slider v-model="value1" @change="onChange" />
   </demo-block>
 
-<<<<<<< HEAD
-  <demo-block :title="t('title2')">
+  <demo-block v-if="!isWeapp" :title="t('title2')">
     <van-slider range v-model="value2" @change="onChange" />
   </demo-block>
-=======
-    <demo-block v-if="!isWeapp" :title="t('title2')">
-      <van-slider range v-model="value2" @change="onChange" />
-    </demo-block>
->>>>>>> 89ce8345
 
   <demo-block :title="t('title3')">
     <van-slider v-model="value3" :min="-50" :max="50" @change="onChange" />
@@ -49,7 +43,7 @@
         v-model="value9"
         range
         vertical
-        style="margin-left: 100px;"
+        style="margin-left: 100px"
         @change="onChange"
       />
     </div>
