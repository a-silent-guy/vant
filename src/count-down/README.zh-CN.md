# CountDown 倒计时

### 引入

```js
import { createApp } from 'vue';
import { CountDown } from 'vant';

const app = createApp();
app.use(CountDown);
```

## 代码演示

### 基础用法

`time` 属性表示倒计时总时长，单位为毫秒。

```html
<van-count-down :time="time" />
```

```js
export default {
  data() {
    return {
      time: 30 * 60 * 60 * 1000,
    };
  },
};
```

### 自定义格式

通过 `format` 属性设置倒计时文本的内容。

```html
<van-count-down :time="time" format="DD 天 HH 时 mm 分 ss 秒" />
```

### 毫秒级渲染

倒计时默认每秒渲染一次，设置 `millisecond` 属性可以开启毫秒级渲染。

```html
<van-count-down millisecond :time="time" format="HH:mm:ss:SS" />
```

### 自定义样式

通过插槽自定义倒计时的样式，`timeData` 对象格式见下方表格。

```html
<van-count-down :time="time">
  <template #default="timeData">
    <span class="block">{{ timeData.hours }}</span>
    <span class="colon">:</span>
    <span class="block">{{ timeData.minutes }}</span>
    <span class="colon">:</span>
    <span class="block">{{ timeData.seconds }}</span>
  </template>
</van-count-down>

<style>
  .colon {
    display: inline-block;
    margin: 0 4px;
    color: #ee0a24;
  }
  .block {
    display: inline-block;
    width: 22px;
    color: #fff;
    font-size: 12px;
    text-align: center;
    background-color: #ee0a24;
  }
</style>
```

### 手动控制

通过 ref 获取到组件实例后，可以调用 `start`、`pause`、`reset` 方法。

```html
<van-count-down
  ref="countDown"
  millisecond
  :time="3000"
  :auto-start="false"
  format="ss:SSS"
  @finish="finish"
/>
<van-grid clickable>
  <van-grid-item text="开始" icon="play-circle-o" @click="start" />
  <van-grid-item text="暂停" icon="pause-circle-o" @click="pause" />
  <van-grid-item text="重置" icon="replay" @click="reset" />
</van-grid>
```

```js
import { Toast } from 'vant';

export default {
  methods: {
    start() {
      this.$refs.countDown.start();
    },
    pause() {
      this.$refs.countDown.pause();
    },
    reset() {
      this.$refs.countDown.reset();
    },
    finish() {
      Toast('倒计时结束');
    },
  },
};
```

## API

### Props

| 参数        | 说明                 | 类型               | 默认值     |
| ----------- | -------------------- | ------------------ | ---------- |
| time        | 倒计时时长，单位毫秒 | _number \| string_ | `0`        |
| format      | 时间格式             | _string_           | `HH:mm:ss` |
| auto-start  | 是否自动开始倒计时   | _boolean_          | `true`     |
| millisecond | 是否开启毫秒级渲染   | _boolean_          | `false`    |

### format 格式

| 格式 | 说明         |
| ---- | ------------ |
| DD   | 天数         |
| HH   | 小时         |
| mm   | 分钟         |
| ss   | 秒数         |
| S    | 毫秒（1 位） |
| SS   | 毫秒（2 位） |
| SSS  | 毫秒（3 位） |

### Events

| 事件名          | 说明             | 回调参数                   |
| --------------- | ---------------- | -------------------------- |
| finish          | 倒计时结束时触发 | -                          |
| change `v2.4.4` | 倒计时变化时触发 | _currentTime: CurrentTime_ |

### Slots

<<<<<<< HEAD
| 名称    | 说明       | SlotProps                  |
| ------- | ---------- | -------------------------- |
| default | 自定义内容 | _currentTime: CurrentTime_ |
=======
| 名称    | 说明       | 参数                 |
| ------- | ---------- | -------------------- |
| default | 自定义内容 | _timeData: TimeData_ |
>>>>>>> abbf448a

### CurrentTime 格式

| 名称         | 说明                   | 类型     |
| ------------ | ---------------------- | -------- |
| total        | 剩余总时间（单位毫秒） | _number_ |
| days         | 剩余天数               | _number_ |
| hours        | 剩余小时               | _number_ |
| minutes      | 剩余分钟               | _number_ |
| seconds      | 剩余秒数               | _number_ |
| milliseconds | 剩余毫秒               | _number_ |

### 方法

通过 ref 可以获取到 CountDown 实例并调用实例方法，详见[组件实例方法](#/zh-CN/quickstart#zu-jian-shi-li-fang-fa)。

| 方法名 | 说明 | 参数 | 返回值 |
| --- | --- | --- | --- |
| start | 开始倒计时 | - | - |
| pause | 暂停倒计时 | - | - |
| reset | 重设倒计时，若`auto-start`为`true`，重设后会自动开始倒计时 | - | - |

## 常见问题

### 在 iOS 系统上倒计时不生效？

如果你遇到了在 iOS 上倒计时不生效的问题，请确认在创建 Date 对象时没有使用`new Date('2020-01-01')`这样的写法，iOS 不支持以中划线分隔的日期格式，正确写法是`new Date('2020/01/01')`。

对此问题的详细解释：[stackoverflow](https://stackoverflow.com/questions/13363673/javascript-date-is-invalid-on-ios)。<|MERGE_RESOLUTION|>--- conflicted
+++ resolved
@@ -151,15 +151,9 @@
 
 ### Slots
 
-<<<<<<< HEAD
-| 名称    | 说明       | SlotProps                  |
+| 名称    | 说明       | 参数                       |
 | ------- | ---------- | -------------------------- |
 | default | 自定义内容 | _currentTime: CurrentTime_ |
-=======
-| 名称    | 说明       | 参数                 |
-| ------- | ---------- | -------------------- |
-| default | 自定义内容 | _timeData: TimeData_ |
->>>>>>> abbf448a
 
 ### CurrentTime 格式
 
