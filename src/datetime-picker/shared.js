--- conflicted
+++ resolved
@@ -6,16 +6,8 @@
 export const sharedProps = {
   ...pickerProps,
   filter: Function,
-<<<<<<< HEAD
   modelValue: null,
   columnsOrder: Array,
-=======
-  columnsOrder: Array,
-  showToolbar: {
-    type: Boolean,
-    default: true,
-  },
->>>>>>> d0eb103c
   formatter: {
     type: Function,
     default: (type, value) => value,
