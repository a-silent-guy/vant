--- conflicted
+++ resolved
@@ -51,20 +51,14 @@
     <div class="van-switch__node">
     </div>
   </div>
-<<<<<<< HEAD
 </div>
 <div>
   <div role="switch"
        class="van-switch van-switch--on"
-       style="background-color: rgb(7, 193, 96);"
+       style="background-color: rgb(238, 10, 36);"
        aria-checked="true"
   >
     <div class="van-switch__node">
-=======
-  <div>
-    <div role="switch" aria-checked="true" class="van-switch van-switch--on" style="background-color: rgb(238, 10, 36);">
-      <div class="van-switch__node"></div>
->>>>>>> b57f7e9d
     </div>
   </div>
 </div>
