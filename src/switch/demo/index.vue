<template>
  <demo-block :title="t('basicUsage')">
    <van-switch v-model="checked" />
  </demo-block>

  <demo-block :title="t('disabled')">
    <van-switch v-model="checked" disabled />
  </demo-block>

  <demo-block :title="t('loadingStatus')">
    <van-switch v-model="checked" loading />
  </demo-block>

  <demo-block :title="t('customSize')">
    <van-switch v-model="checked2" size="24px" />
  </demo-block>

<<<<<<< HEAD
  <demo-block :title="t('customColor')">
    <van-switch
      v-model="checked3"
      active-color="#07c160"
      inactive-color="#ee0a24"
    />
  </demo-block>
=======
    <demo-block :title="t('customColor')">
      <van-switch
        v-model="checked3"
        active-color="#ee0a24"
        inactive-color="#dcdee0"
      />
    </demo-block>
>>>>>>> b57f7e9d

  <demo-block :title="t('asyncControl')">
    <van-switch :model-value="checked4" @update:model-value="onInput" />
  </demo-block>

  <demo-block :title="t('withCell')">
    <van-cell center :title="t('title')">
      <template #right-icon>
        <van-switch v-model="checked5" size="24" />
      </template>
    </van-cell>
  </demo-block>
</template>

<script>
export default {
  i18n: {
    'zh-CN': {
      title: '标题',
      confirm: '提醒',
      message: '是否切换开关？',
      withCell: '搭配单元格使用',
      customSize: '自定义大小',
      customColor: '自定义颜色',
      asyncControl: '异步控制',
    },
    'en-US': {
      title: 'Title',
      confirm: 'Confirm',
      message: 'Are you sure to toggle switch?',
      withCell: 'Inside a Cell',
      customSize: 'Custom Size',
      customColor: 'Custom Color',
      asyncControl: 'Async Control',
    },
  },

  data() {
    return {
      checked: true,
      checked2: true,
      checked3: true,
      checked4: true,
      checked5: true,
      checked6: false,
    };
  },

  methods: {
    onInput(checked) {
      this.$dialog
        .confirm({
          title: this.t('title'),
          message: this.t('message'),
        })
        .then(() => {
          this.checked4 = checked;
        });
    },
  },
};
</script>

<style lang="less">
@import '../../style/var';

.demo-switch {
  .van-switch {
    margin-left: @padding-md;
  }
}
</style><|MERGE_RESOLUTION|>--- conflicted
+++ resolved
@@ -15,23 +15,13 @@
     <van-switch v-model="checked2" size="24px" />
   </demo-block>
 
-<<<<<<< HEAD
   <demo-block :title="t('customColor')">
     <van-switch
       v-model="checked3"
-      active-color="#07c160"
-      inactive-color="#ee0a24"
+      active-color="#ee0a24"
+      inactive-color="#dcdee0"
     />
   </demo-block>
-=======
-    <demo-block :title="t('customColor')">
-      <van-switch
-        v-model="checked3"
-        active-color="#ee0a24"
-        inactive-color="#dcdee0"
-      />
-    </demo-block>
->>>>>>> b57f7e9d
 
   <demo-block :title="t('asyncControl')">
     <van-switch :model-value="checked4" @update:model-value="onInput" />
