// Jest Snapshot v1, https://goo.gl/fbAQLP

exports[`should allow to custom the className of action 1`] = `
<<<<<<< HEAD
<div class="van-popover__action foo">
  <div class="van-popover__action-text van-hairline--bottom">
    Option
  </div>
</div>
=======
<button type="button" class="van-popover__action foo">
  <div class="van-popover__action-text van-hairline--bottom">Option</div>
</button>
>>>>>>> 89ce8345
`;

exports[`should locate to reference element when showed 1`] = `
<transition-stub>
</transition-stub>
`;

exports[`should locate to reference element when showed 2`] = `
<transition-stub>
  <div style="z-index: 2005; position: absolute; left: 0px; top: 8px; margin: 0px;"
       class="van-popup van-popover van-popover--light"
       data-popper-placement="bottom"
  >
    <div class="van-popover__arrow">
    </div>
    <div class="van-popover__content">
    </div>
  </div>
</transition-stub>
`;

exports[`should locate to reference element when showed 3`] = `
<transition-stub>
  <div style="z-index: 2005; display: none;"
       class="van-popup van-popover van-popover--light"
  >
    <div class="van-popover__arrow">
    </div>
    <div class="van-popover__content">
    </div>
  </div>
</transition-stub>
`;

exports[`should watch placement prop and update location 1`] = `
<transition-stub>
  <div style="z-index: 2006; position: absolute; left: 0px; top: -8px; margin: 0px;"
       class="van-popup van-popover van-popover--light"
       data-popper-placement="top"
  >
    <div class="van-popover__arrow">
    </div>
    <div class="van-popover__content">
    </div>
  </div>
</transition-stub>
`;<|MERGE_RESOLUTION|>--- conflicted
+++ resolved
@@ -1,17 +1,13 @@
 // Jest Snapshot v1, https://goo.gl/fbAQLP
 
 exports[`should allow to custom the className of action 1`] = `
-<<<<<<< HEAD
-<div class="van-popover__action foo">
+<button type="button"
+        class="van-popover__action foo"
+>
   <div class="van-popover__action-text van-hairline--bottom">
     Option
   </div>
-</div>
-=======
-<button type="button" class="van-popover__action foo">
-  <div class="van-popover__action-text van-hairline--bottom">Option</div>
 </button>
->>>>>>> 89ce8345
 `;
 
 exports[`should locate to reference element when showed 1`] = `
