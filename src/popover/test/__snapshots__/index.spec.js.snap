--- conflicted
+++ resolved
@@ -16,9 +16,8 @@
 `;
 
 exports[`should locate to reference element when showed 2`] = `
-<<<<<<< HEAD
 <transition-stub>
-  <div style="z-index: 2005; position: absolute; left: 0px; top: 8px; margin: 0px;"
+  <div style="z-index: 2006; position: absolute; left: 0px; top: 8px; margin: 0px;"
        class="van-popup van-popover van-popover--light"
        data-popper-placement="bottom"
   >
@@ -32,7 +31,7 @@
 
 exports[`should locate to reference element when showed 3`] = `
 <transition-stub>
-  <div style="z-index: 2005; display: none;"
+  <div style="z-index: 2006; display: none;"
        class="van-popup van-popover van-popover--light"
   >
     <div class="van-popover__arrow">
@@ -45,7 +44,7 @@
 
 exports[`should watch placement prop and update location 1`] = `
 <transition-stub>
-  <div style="z-index: 2006; position: absolute; left: 0px; top: -8px; margin: 0px;"
+  <div style="z-index: 2007; position: absolute; left: 0px; top: -8px; margin: 0px;"
        class="van-popup van-popover van-popover--light"
        data-popper-placement="top"
   >
@@ -55,24 +54,4 @@
     </div>
   </div>
 </transition-stub>
-=======
-<div class="van-popup van-popover van-popover--light" name="van-popover-zoom" style="position: absolute; left: 0px; top: 8px; margin: 0px; z-index: 2007;" data-popper-placement="bottom">
-  <div class="van-popover__arrow"></div>
-  <div class="van-popover__content"></div>
-</div>
-`;
-
-exports[`should locate to reference element when showed 3`] = `
-<div class="van-popup van-popover van-popover--light" name="van-popover-zoom" style="position: absolute; left: 0px; top: 8px; margin: 0px; z-index: 2007; display: none;" data-popper-placement="bottom">
-  <div class="van-popover__arrow"></div>
-  <div class="van-popover__content"></div>
-</div>
-`;
-
-exports[`should watch placement prop and update location 1`] = `
-<div class="van-popup van-popover van-popover--light" name="van-popover-zoom" style="z-index: 2008; position: absolute; left: 0px; top: -8px; margin: 0px;" data-popper-placement="top">
-  <div class="van-popover__arrow"></div>
-  <div class="van-popover__content"></div>
-</div>
->>>>>>> 1855cffe
 `;