--- conflicted
+++ resolved
@@ -31,16 +31,7 @@
     const contentRef = ref();
     const { parent, index } = useParent(COLLAPSE_KEY);
 
-<<<<<<< HEAD
-    const currentName = computed(() =>
-      isDef(props.name) ? props.name : index.value
-    );
-=======
-  computed: {
-    currentName() {
-      return this.name ?? this.index;
-    },
->>>>>>> 601277fb
+    const currentName = computed(() => props.name ?? index.value);
 
     const expanded = computed(() => {
       if (parent) {
