# Loading 加载

### 介绍

加载图标，用于表示加载中的过渡状态。

### 引入

```js
import { createApp } from 'vue';
import { Loading } from 'vant';

const app = createApp();
app.use(Loading);
```

## 代码演示

### 加载类型

通过 `type` 属性可以设置加载图标的类型，默认为 `circular`，可选值为 `spinner`。

```html
<van-loading />

<van-loading type="spinner" />
```

### 自定义颜色

通过 `color` 属性设置加载图标的颜色。

```html
<van-loading color="#1989fa" />

<van-loading type="spinner" color="#1989fa" />
```

### 自定义大小

通过 `size` 属性设置加载图标的大小，默认单位为 `px`。

```html
<van-loading size="24" />

<van-loading type="spinner" size="24px" />
```

### 加载文案

可以使用默认插槽在图标的右侧插入加载文案。

```html
<van-loading size="24px">加载中...</van-loading>
```

### 垂直排列

设置 `vertical` 属性后，图标和文案会垂直排列。

```html
<van-loading size="24px" vertical>加载中...</van-loading>
```

### 自定义文案颜色

通过 `color` 或者 `text-color` 属性设置加载文案的颜色。

```html
<!-- 可修改文案和加载图标的颜色 -->
<van-loading color="#0094ff" />

<!-- 只修改文案颜色 -->
<van-loading text-color="#0094ff" />
```

## API

### Props

<<<<<<< HEAD
| 参数       | 说明                         | 类型               | 默认值     |
| ---------- | ---------------------------- | ------------------ | ---------- |
| color      | 颜色                         | _string_           | `#c9c9c9`  |
| type       | 类型，可选值为 `spinner`     | _string_           | `circular` |
| size       | 加载图标大小，默认单位为`px` | _number \| string_ | `30px`     |
| text-size  | 文字大小，默认单位为`px`     | _number \| string_ | `14px`     |
| text-color | 文字颜色                     | _string_           | `#c9c9c9`  |
| vertical   | 是否垂直排列图标和文字内容   | _boolean_          | `false`    |
=======
| 参数 | 说明 | 类型 | 默认值 |
| --- | --- | --- | --- |
| color | 颜色 | _string_ | `#c9c9c9` |
| type | 类型，可选值为 `spinner` | _string_ | `circular` |
| size | 加载图标大小，默认单位为 `px` | _number \| string_ | `30px` |
| text-size | 文字大小，默认单位为 `px` | _number \| string_ | `14px` |
| text-color `v2.12.2` | 文字颜色 | _string_ | `#c9c9c9` |
| vertical | 是否垂直排列图标和文字内容 | _boolean_ | `false` |
>>>>>>> 01d1a3ec

### Slots

| 名称    | 说明     |
| ------- | -------- |
| default | 加载文案 |

### 样式变量

组件提供了下列 Less 变量，可用于自定义样式，使用方法请参考[主题定制](#/zh-CN/theme)。

| 名称                                | 默认值          | 描述 |
| ----------------------------------- | --------------- | ---- |
| @loading-text-color                 | `@gray-6`       | -    |
| @loading-text-font-size             | `@font-size-md` | -    |
| @loading-spinner-color              | `@gray-5`       | -    |
| @loading-spinner-size               | `30px`          | -    |
| @loading-spinner-animation-duration | `0.8s`          | -    |<|MERGE_RESOLUTION|>--- conflicted
+++ resolved
@@ -78,25 +78,14 @@
 
 ### Props
 
-<<<<<<< HEAD
-| 参数       | 说明                         | 类型               | 默认值     |
-| ---------- | ---------------------------- | ------------------ | ---------- |
-| color      | 颜色                         | _string_           | `#c9c9c9`  |
-| type       | 类型，可选值为 `spinner`     | _string_           | `circular` |
-| size       | 加载图标大小，默认单位为`px` | _number \| string_ | `30px`     |
-| text-size  | 文字大小，默认单位为`px`     | _number \| string_ | `14px`     |
-| text-color | 文字颜色                     | _string_           | `#c9c9c9`  |
-| vertical   | 是否垂直排列图标和文字内容   | _boolean_          | `false`    |
-=======
-| 参数 | 说明 | 类型 | 默认值 |
-| --- | --- | --- | --- |
-| color | 颜色 | _string_ | `#c9c9c9` |
-| type | 类型，可选值为 `spinner` | _string_ | `circular` |
-| size | 加载图标大小，默认单位为 `px` | _number \| string_ | `30px` |
-| text-size | 文字大小，默认单位为 `px` | _number \| string_ | `14px` |
-| text-color `v2.12.2` | 文字颜色 | _string_ | `#c9c9c9` |
-| vertical | 是否垂直排列图标和文字内容 | _boolean_ | `false` |
->>>>>>> 01d1a3ec
+| 参数       | 说明                          | 类型               | 默认值     |
+| ---------- | ----------------------------- | ------------------ | ---------- |
+| color      | 颜色                          | _string_           | `#c9c9c9`  |
+| type       | 类型，可选值为 `spinner`      | _string_           | `circular` |
+| size       | 加载图标大小，默认单位为 `px` | _number \| string_ | `30px`     |
+| text-size  | 文字大小，默认单位为 `px`     | _number \| string_ | `14px`     |
+| text-color | 文字颜色                      | _string_           | `#c9c9c9`  |
+| vertical   | 是否垂直排列图标和文字内容    | _boolean_          | `false`    |
 
 ### Slots
 
