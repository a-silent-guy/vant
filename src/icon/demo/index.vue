<template>
  <van-tabs v-model="tab" sticky>
    <van-tab :title="t('demo')">
      <demo-block :title="t('basicUsage')">
        <van-row>
          <van-col span="6" @click="copy(demoIcon)">
            <van-icon :name="demoIcon" />
          </van-col>
          <van-col span="6" @click="copy(demoImage)">
            <van-icon :name="demoImage" />
          </van-col>
        </van-row>
      </demo-block>

      <demo-block :title="t('badge')">
        <van-row>
          <van-col span="6" @click="copy(demoIcon, { dot: true })">
            <van-icon :name="demoIcon" dot />
          </van-col>
          <van-col span="6" @click="copy(demoIcon, { badge: '9' })">
            <van-icon :name="demoIcon" badge="9" />
          </van-col>
          <van-col span="6" @click="copy(demoIcon, { badge: '99+' })">
            <van-icon :name="demoIcon" badge="99+" />
          </van-col>
        </van-row>
      </demo-block>

<<<<<<< HEAD
      <demo-block :title="t('color')">
        <van-row>
          <van-col span="6" @click="copy(demoIcon, { color: BLUE })">
            <van-icon :name="demoIcon" :color="BLUE" />
=======
        <demo-block :title="t('color')">
          <van-col span="6" @click="copy(demoIcon, { color: '#1989fa' })">
            <van-icon name="cart-o" color="#1989fa" />
>>>>>>> b57f7e9d
          </van-col>
          <van-col span="6" @click="copy(demoIcon, { color: RED })">
            <van-icon name="fire-o" :color="RED" />
          </van-col>
        </van-row>
      </demo-block>

      <demo-block :title="t('size')">
        <van-row>
          <van-col span="6" @click="copy(demoIcon, { size: '40' })">
            <van-icon :name="demoIcon" size="40" />
          </van-col>
          <van-col span="6" @click="copy(demoIcon, { size: '3rem' })">
            <van-icon :name="demoIcon" size="3rem" />
          </van-col>
        </van-row>
      </demo-block>
    </van-tab>

    <van-tab :title="t('basic')">
      <van-row>
        <van-col
          v-for="icon in icons.basic"
          :key="icon"
          span="6"
          @click="copy(icon)"
        >
          <van-icon :name="icon" />
          <span>{{ icon }}</span>
        </van-col>
      </van-row>
    </van-tab>

    <van-tab :title="t('outline')">
      <van-row>
        <van-col
          v-for="icon in icons.outline"
          :key="icon"
          span="6"
          @click="copy(icon)"
        >
          <van-icon :name="icon" />
          <span>{{ icon }}</span>
        </van-col>
      </van-row>
    </van-tab>

    <van-tab :title="t('filled')">
      <van-row>
        <van-col
          v-for="icon in icons.filled"
          :key="icon"
          span="6"
          @click="copy(icon)"
        >
          <van-icon :name="icon" />
          <span>{{ icon }}</span>
        </van-col>
      </van-row>
    </van-tab>
  </van-tabs>
</template>

<script>
import icons from '@vant/icons';
import { RED } from '../../utils/constant';

// from https://30secondsofcode.org
function copyToClipboard(str) {
  const el = document.createElement('textarea');
  el.value = str;
  el.setAttribute('readonly', '');
  el.style.position = 'absolute';
  el.style.left = '-9999px';
  document.body.appendChild(el);

  const selected =
    document.getSelection().rangeCount > 0
      ? document.getSelection().getRangeAt(0)
      : false;

  el.select();
  document.execCommand('copy');
  document.body.removeChild(el);

  if (selected) {
    document.getSelection().removeAllRanges();
    document.getSelection().addRange(selected);
  }
}

export default {
  i18n: {
    'zh-CN': {
      title: '图标列表',
      badge: '徽标提示',
      basic: '基础图标',
      copied: '复制成功',
      outline: '线框风格',
      filled: '实底风格',
      demo: '用法示例',
      color: '图标颜色',
      size: '图标大小',
    },
    'en-US': {
      title: 'Icon List',
      badge: 'Show Badge',
      basic: 'Basic',
      copied: 'Copied',
      outline: 'Outline',
      filled: 'Filled',
      demo: 'Demo',
      color: 'Icon Color',
      size: 'Icon Size',
    },
  },

  data() {
    this.RED = RED;
    this.icons = icons;
    return {
      tab: 0,
      demoIcon: 'chat-o',
      demoImage: 'https://b.yzcdn.cn/vant/icon-demo-1126.png',
    };
  },

  methods: {
    copy(icon, option = {}) {
      let tag = `<van-icon name="${icon}"`;
      if ('dot' in option) {
        tag = `${tag} ${option.dot ? 'dot' : ''}`;
      }
      if ('badge' in option) {
        tag = `${tag} badge="${option.badge}"`;
      }
      if ('color' in option) {
        tag = `${tag} color="${option.color}"`;
      }
      if ('size' in option) {
        tag = `${tag} size="${option.size}"`;
      }
      tag = `${tag} />`;
      copyToClipboard(tag);

      this.$notify({
        type: 'success',
        duration: 1500,
        className: 'demo-icon-notify',
        message: `${this.t('copied')}：${tag}`,
      });
    },
  },
};
</script>

<style lang="less">
@import '../../style/var';

.demo-icon {
  font-size: 0;

  &-list {
    box-sizing: border-box;
    min-height: calc(100vh - 65px);
    padding-top: 10px;
  }

  &-notify {
    font-size: 13px;
  }

  .van-col {
    display: inline-block;
    float: none;
    text-align: center;
    vertical-align: middle;
    cursor: pointer;

    span {
      display: block;
      height: 36px;
      margin: -4px 0 4px;
      padding: 0 5px;
      color: @gray-7;
      font-size: 12px;
      line-height: 18px;
    }

    &:active {
      background-color: @active-color;
    }
  }

  .van-icon {
    margin: 16px 0 16px;
    color: @text-color;
    font-size: 32px;
  }

  .van-tab__pane {
    width: auto;
    margin: 20px;
    background-color: #fff;
    border-radius: 12px;
  }
}
</style><|MERGE_RESOLUTION|>--- conflicted
+++ resolved
@@ -26,16 +26,10 @@
         </van-row>
       </demo-block>
 
-<<<<<<< HEAD
       <demo-block :title="t('color')">
         <van-row>
-          <van-col span="6" @click="copy(demoIcon, { color: BLUE })">
-            <van-icon :name="demoIcon" :color="BLUE" />
-=======
-        <demo-block :title="t('color')">
           <van-col span="6" @click="copy(demoIcon, { color: '#1989fa' })">
-            <van-icon name="cart-o" color="#1989fa" />
->>>>>>> b57f7e9d
+            <van-icon name="cart-o" :color="BLUE" />
           </van-col>
           <van-col span="6" @click="copy(demoIcon, { color: RED })">
             <van-icon name="fire-o" :color="RED" />
