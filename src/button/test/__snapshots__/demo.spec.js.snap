// Jest Snapshot v1, https://goo.gl/fbAQLP

exports[`should render demo and match snapshot 1`] = `
<div>
  <div class="demo-button-row">
    <button type="button"
            class="van-button van-button--primary van-button--normal"
    >
      <div class="van-button__content">
        <span class="van-button__text">
          Primary
        </span>
      </div>
    </button>
    <button type="button"
            class="van-button van-button--success van-button--normal"
    >
      <div class="van-button__content">
        <span class="van-button__text">
          Success
        </span>
      </div>
    </button>
    <button type="button"
            class="van-button van-button--default van-button--normal"
    >
      <div class="van-button__content">
        <span class="van-button__text">
          Default
        </span>
      </div>
    </button>
  </div>
  <button type="button"
          class="van-button van-button--danger van-button--normal"
  >
    <div class="van-button__content">
      <span class="van-button__text">
        Danger
      </span>
    </div>
  </button>
  <button type="button"
          class="van-button van-button--warning van-button--normal"
  >
    <div class="van-button__content">
      <span class="van-button__text">
        Warning
      </span>
    </div>
  </button>
</div>
<div>
  <button type="button"
          class="van-button van-button--primary van-button--normal van-button--plain"
  >
    <div class="van-button__content">
      <span class="van-button__text">
        Plain
      </span>
    </div>
  </button>
  <button type="button"
          class="van-button van-button--success van-button--normal van-button--plain"
  >
    <div class="van-button__content">
      <span class="van-button__text">
        Plain
      </span>
    </div>
  </button>
</div>
<div>
  <button type="button"
          class="van-button van-button--primary van-button--normal van-button--plain van-button--hairline van-hairline--surround"
  >
    <div class="van-button__content">
      <span class="van-button__text">
        Hairline
      </span>
    </div>
  </button>
  <button type="button"
          class="van-button van-button--success van-button--normal van-button--plain van-button--hairline van-hairline--surround"
  >
    <div class="van-button__content">
      <span class="van-button__text">
        Hairline
      </span>
    </div>
  </button>
</div>
<div>
  <button type="button"
          class="van-button van-button--primary van-button--normal van-button--disabled"
          disabled
  >
    <div class="van-button__content">
      <span class="van-button__text">
        Disabled
      </span>
    </div>
  </button>
  <button type="button"
          class="van-button van-button--success van-button--normal van-button--disabled"
          disabled
  >
    <div class="van-button__content">
      <span class="van-button__text">
        Disabled
      </span>
    </div>
  </button>
</div>
<div>
  <button type="button"
          class="van-button van-button--primary van-button--normal van-button--loading"
  >
    <div class="van-button__content">
      <div class="van-loading van-loading--circular van-button__loading">
        <span class="van-loading__spinner van-loading__spinner--circular"
              style="color: currentColor; width: 20px; height: 20px;"
        >
          <svg class="van-loading__circular"
               viewbox="25 25 50 50"
          >
            <circle cx="50"
                    cy="50"
                    r="20"
                    fill="none"
            >
            </circle>
          </svg>
        </span>
      </div>
<<<<<<< HEAD
    </div>
  </button>
  <button type="button"
          class="van-button van-button--primary van-button--normal van-button--loading"
  >
    <div class="van-button__content">
      <div class="van-loading van-loading--spinner van-button__loading">
        <span class="van-loading__spinner van-loading__spinner--spinner"
              style="color: currentColor; width: 20px; height: 20px;"
        >
          <i>
          </i>
          <i>
          </i>
          <i>
          </i>
          <i>
          </i>
          <i>
          </i>
          <i>
          </i>
          <i>
          </i>
          <i>
          </i>
          <i>
          </i>
          <i>
          </i>
          <i>
          </i>
          <i>
          </i>
        </span>
      </div>
    </div>
  </button>
  <button type="button"
          class="van-button van-button--success van-button--normal van-button--loading"
  >
    <div class="van-button__content">
      <div class="van-loading van-loading--circular van-button__loading">
        <span class="van-loading__spinner van-loading__spinner--circular"
              style="color: currentColor; width: 20px; height: 20px;"
        >
          <svg class="van-loading__circular"
               viewbox="25 25 50 50"
          >
            <circle cx="50"
                    cy="50"
                    r="20"
                    fill="none"
            >
            </circle>
          </svg>
        </span>
      </div>
      <span class="van-button__text">
        Loading...
      </span>
    </div>
  </button>
</div>
<div>
  <button type="button"
          class="van-button van-button--primary van-button--normal van-button--square"
  >
    <div class="van-button__content">
      <span class="van-button__text">
        Square
      </span>
    </div>
  </button>
  <button type="button"
          class="van-button van-button--success van-button--normal van-button--round"
  >
    <div class="van-button__content">
      <span class="van-button__text">
        Round
      </span>
    </div>
  </button>
</div>
<div>
  <button type="button"
          class="van-button van-button--primary van-button--normal"
  >
    <div class="van-button__content">
      <i class="van-badge__wrapper van-icon van-icon-plus van-button__icon">
      </i>
    </div>
  </button>
  <button type="button"
          class="van-button van-button--primary van-button--normal"
  >
    <div class="van-button__content">
      <i class="van-badge__wrapper van-icon van-icon-plus van-button__icon">
      </i>
      <span class="van-button__text">
        Button
      </span>
    </div>
  </button>
  <button type="button"
          class="van-button van-button--primary van-button--normal van-button--plain"
  >
    <div class="van-button__content">
      <i class="van-badge__wrapper van-icon van-button__icon">
        <img class="van-icon__image"
             src="https://img.yzcdn.cn/vant/user-active.png"
        >
      </i>
      <span class="van-button__text">
        Button
      </span>
    </div>
  </button>
</div>
<div>
  <button type="button"
          class="van-button van-button--primary van-button--large"
  >
    <div class="van-button__content">
      <span class="van-button__text">
        Large
      </span>
    </div>
  </button>
  <button type="button"
          class="van-button van-button--primary van-button--normal"
  >
    <div class="van-button__content">
      <span class="van-button__text">
        Normal
      </span>
    </div>
  </button>
  <button type="button"
          class="van-button van-button--primary van-button--small"
  >
    <div class="van-button__content">
      <span class="van-button__text">
        Small
      </span>
    </div>
  </button>
  <button type="button"
          class="van-button van-button--primary van-button--mini"
  >
    <div class="van-button__content">
      <span class="van-button__text">
        Mini
      </span>
    </div>
  </button>
</div>
<div>
  <button type="button"
          class="van-button van-button--primary van-button--normal van-button--block"
  >
    <div class="van-button__content">
      <span class="van-button__text">
        Block Element
      </span>
    </div>
  </button>
</div>
<div>
  <button type="button"
          class="van-button van-button--primary van-button--normal"
  >
    <div class="van-button__content">
      <span class="van-button__text">
        URL
      </span>
    </div>
  </button>
  <button type="button"
          class="van-button van-button--primary van-button--normal"
  >
    <div class="van-button__content">
      <span class="van-button__text">
        Vue Router
      </span>
    </div>
  </button>
</div>
<div>
  <button type="button"
          class="van-button van-button--default van-button--normal"
          style="color: rgb(255, 255, 255); background: rgb(114, 50, 221); border-color: #7232dd;"
  >
    <div class="van-button__content">
      <span class="van-button__text">
        Pure
      </span>
    </div>
  </button>
  <button type="button"
          class="van-button van-button--default van-button--normal van-button--plain"
          style="color: rgb(114, 50, 221); border-color: #7232dd;"
  >
    <div class="van-button__content">
      <span class="van-button__text">
        Pure
      </span>
    </div>
  </button>
  <button type="button"
          class="van-button van-button--default van-button--normal"
          style="color: rgb(255, 255, 255); border: 0px;"
  >
    <div class="van-button__content">
      <span class="van-button__text">
        Gradient
      </span>
    </div>
  </button>
=======
    </button></div>
  <div><button class="van-button van-button--primary van-button--normal van-button--square">
      <div class="van-button__content"><span class="van-button__text">方形按钮</span></div>
    </button> <button class="van-button van-button--info van-button--normal van-button--round">
      <div class="van-button__content"><span class="van-button__text">圆形按钮</span></div>
    </button></div>
  <div><button class="van-button van-button--primary van-button--normal">
      <div class="van-button__content"><i class="van-icon van-icon-plus van-button__icon">
          <!----></i></div>
    </button> <button class="van-button van-button--primary van-button--normal">
      <div class="van-button__content"><i class="van-icon van-icon-plus van-button__icon">
          <!----></i><span class="van-button__text">按钮</span></div>
    </button> <button class="van-button van-button--info van-button--normal van-button--plain">
      <div class="van-button__content"><i class="van-icon van-button__icon"><img src="https://img.yzcdn.cn/vant/user-active.png" class="van-icon__image">
          <!----></i><span class="van-button__text">按钮</span></div>
    </button></div>
  <div><button class="van-button van-button--primary van-button--large">
      <div class="van-button__content"><span class="van-button__text">大号按钮</span></div>
    </button> <button class="van-button van-button--primary van-button--normal">
      <div class="van-button__content"><span class="van-button__text">普通按钮</span></div>
    </button> <button class="van-button van-button--primary van-button--small">
      <div class="van-button__content"><span class="van-button__text">小型按钮</span></div>
    </button> <button class="van-button van-button--primary van-button--mini">
      <div class="van-button__content"><span class="van-button__text">迷你按钮</span></div>
    </button></div>
  <div><button class="van-button van-button--primary van-button--normal van-button--block">
      <div class="van-button__content"><span class="van-button__text">块级元素</span></div>
    </button></div>
  <div><button class="van-button van-button--primary van-button--normal">
      <div class="van-button__content"><span class="van-button__text">URL 跳转</span></div>
    </button> <button class="van-button van-button--primary van-button--normal">
      <div class="van-button__content"><span class="van-button__text">路由跳转</span></div>
    </button></div>
  <div><button class="van-button van-button--default van-button--normal" style="color: white; background: rgb(114, 50, 221); border-color: #7232dd;">
      <div class="van-button__content"><span class="van-button__text">单色按钮</span></div>
    </button> <button class="van-button van-button--default van-button--normal van-button--plain" style="color: rgb(114, 50, 221); border-color: #7232dd;">
      <div class="van-button__content"><span class="van-button__text">单色按钮</span></div>
    </button> <button class="van-button van-button--default van-button--normal" style="color: white; border: 0px;">
      <div class="van-button__content"><span class="van-button__text">渐变色按钮</span></div>
    </button></div>
>>>>>>> b57f7e9d
</div>
`;<|MERGE_RESOLUTION|>--- conflicted
+++ resolved
@@ -133,7 +133,6 @@
           </svg>
         </span>
       </div>
-<<<<<<< HEAD
     </div>
   </button>
   <button type="button"
@@ -325,7 +324,7 @@
 <div>
   <button type="button"
           class="van-button van-button--default van-button--normal"
-          style="color: rgb(255, 255, 255); background: rgb(114, 50, 221); border-color: #7232dd;"
+          style="color: white; background: rgb(114, 50, 221); border-color: #7232dd;"
   >
     <div class="van-button__content">
       <span class="van-button__text">
@@ -345,7 +344,7 @@
   </button>
   <button type="button"
           class="van-button van-button--default van-button--normal"
-          style="color: rgb(255, 255, 255); border: 0px;"
+          style="color: white; border: 0px;"
   >
     <div class="van-button__content">
       <span class="van-button__text">
@@ -353,47 +352,5 @@
       </span>
     </div>
   </button>
-=======
-    </button></div>
-  <div><button class="van-button van-button--primary van-button--normal van-button--square">
-      <div class="van-button__content"><span class="van-button__text">方形按钮</span></div>
-    </button> <button class="van-button van-button--info van-button--normal van-button--round">
-      <div class="van-button__content"><span class="van-button__text">圆形按钮</span></div>
-    </button></div>
-  <div><button class="van-button van-button--primary van-button--normal">
-      <div class="van-button__content"><i class="van-icon van-icon-plus van-button__icon">
-          <!----></i></div>
-    </button> <button class="van-button van-button--primary van-button--normal">
-      <div class="van-button__content"><i class="van-icon van-icon-plus van-button__icon">
-          <!----></i><span class="van-button__text">按钮</span></div>
-    </button> <button class="van-button van-button--info van-button--normal van-button--plain">
-      <div class="van-button__content"><i class="van-icon van-button__icon"><img src="https://img.yzcdn.cn/vant/user-active.png" class="van-icon__image">
-          <!----></i><span class="van-button__text">按钮</span></div>
-    </button></div>
-  <div><button class="van-button van-button--primary van-button--large">
-      <div class="van-button__content"><span class="van-button__text">大号按钮</span></div>
-    </button> <button class="van-button van-button--primary van-button--normal">
-      <div class="van-button__content"><span class="van-button__text">普通按钮</span></div>
-    </button> <button class="van-button van-button--primary van-button--small">
-      <div class="van-button__content"><span class="van-button__text">小型按钮</span></div>
-    </button> <button class="van-button van-button--primary van-button--mini">
-      <div class="van-button__content"><span class="van-button__text">迷你按钮</span></div>
-    </button></div>
-  <div><button class="van-button van-button--primary van-button--normal van-button--block">
-      <div class="van-button__content"><span class="van-button__text">块级元素</span></div>
-    </button></div>
-  <div><button class="van-button van-button--primary van-button--normal">
-      <div class="van-button__content"><span class="van-button__text">URL 跳转</span></div>
-    </button> <button class="van-button van-button--primary van-button--normal">
-      <div class="van-button__content"><span class="van-button__text">路由跳转</span></div>
-    </button></div>
-  <div><button class="van-button van-button--default van-button--normal" style="color: white; background: rgb(114, 50, 221); border-color: #7232dd;">
-      <div class="van-button__content"><span class="van-button__text">单色按钮</span></div>
-    </button> <button class="van-button van-button--default van-button--normal van-button--plain" style="color: rgb(114, 50, 221); border-color: #7232dd;">
-      <div class="van-button__content"><span class="van-button__text">单色按钮</span></div>
-    </button> <button class="van-button van-button--default van-button--normal" style="color: white; border: 0px;">
-      <div class="van-button__content"><span class="van-button__text">渐变色按钮</span></div>
-    </button></div>
->>>>>>> b57f7e9d
 </div>
 `;