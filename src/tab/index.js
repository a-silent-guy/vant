--- conflicted
+++ resolved
@@ -51,7 +51,6 @@
         init();
       }
 
-<<<<<<< HEAD
       return active;
     };
 
@@ -63,6 +62,10 @@
     );
 
     return () => {
+      if (!slots.default) {
+        return;
+      }
+
       const { animated, scrollspy, lazyRender } = parent.props;
       const active = isActive();
       const show = scrollspy || active;
@@ -82,19 +85,6 @@
           </div>
         );
       }
-=======
-  render(h) {
-    const { slots, parent, isActive } = this;
-    const slotContent = slots();
-
-    if (!slotContent) {
-      return;
-    }
-
-    const show = parent.scrollspy || isActive;
-    const shouldRender = this.inited || parent.scrollspy || !parent.lazyRender;
-    const Content = shouldRender ? slotContent : h();
->>>>>>> 68d47fe1
 
       return (
         <div v-show={show} ref={root} role="tabpanel" class={bem('pane')}>
