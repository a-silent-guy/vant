# Calendar

### Intro

Calendar component for selecting dates or date ranges.

### Install

```js
import { createApp } from 'vue';
import { Calendar } from 'vant';

const app = createApp();
app.use(Calendar);
```

## Usage

### Select Single Date

The `confirm` event will be emitted after the date selection is completed.

```html
<van-cell title="Select Single Date" :value="date" @click="show = true" />
<van-calendar v-model:show="show" @confirm="onConfirm" />
```

```js
export default {
  data() {
    return {
      date: '',
      show: false,
    };
  },
  methods: {
    formatDate(date) {
      return `${date.getMonth() + 1}/${date.getDate()}`;
    },
    onConfirm(date) {
      this.show = false;
      this.date = this.formatDate(date);
    },
  },
};
```

### Select Multiple Date

```html
<van-cell title="Select Multiple Date" :value="text" @click="show = true" />
<van-calendar v-model:show="show" type="multiple" @confirm="onConfirm" />
```

```js
export default {
  data() {
    return {
      text: '',
      show: false,
    };
  },
  methods: {
    onConfirm(date) {
      this.show = false;
      this.text = `${date.length} dates selected`;
    },
  },
};
```

### Select Date Range

You can select a date range after setting `type` to`range`. In range mode, the date returned by the `confirm` event is an array, the first item in the array is the start time and the second item is the end time.

```html
<van-cell title="Select Date Range" :value="date" @click="show = true" />
<van-calendar v-model:show="show" type="range" @confirm="onConfirm" />
```

```js
export default {
  data() {
    return {
      date: '',
      show: false,
    };
  },
  methods: {
    formatDate(date) {
      return `${date.getMonth() + 1}/${date.getDate()}`;
    },
    onConfirm(date) {
      const [start, end] = date;
      this.show = false;
      this.date = `${this.formatDate(start)} - ${this.formatDate(end)}`;
    },
  },
};
```

### Quick Select

Set `show-confirm` to `false` to hide the confirm button. In this case, the `confirm` event will be emitted immediately after the selection is completed.

```html
<van-calendar v-model:show="show" :show-confirm="false" />
```

### Custom Color

Use `color` prop to custom calendar color.

```html
<<<<<<< HEAD
<van-calendar v-model:show="show" color="#07c160" />
=======
<van-calendar v-model="show" color="#1989fa" />
>>>>>>> b57f7e9d
```

### Custom Date Range

Use `min-date` and `max-date` to custom date range.

```html
<van-calendar v-model:show="show" :min-date="minDate" :max-date="maxDate" />
```

```js
export default {
  data() {
    return {
      show: false,
      minDate: new Date(2010, 0, 1),
      maxDate: new Date(2010, 0, 31),
    };
  },
};
```

### Custom Confirm Text

Use `confirm-text` and `confirm-disabled-text` to custom confirm text.

```html
<van-calendar
  v-model:show="show"
  type="range"
  confirm-text="OK"
  confirm-disabled-text="Select End Time"
/>
```

### Custom Day Text

Use `formatter` to custom day text.

```html
<van-calendar v-model:show="show" type="range" :formatter="formatter" />
```

```js
export default {
  methods: {
    formatter(day) {
      const month = day.date.getMonth() + 1;
      const date = day.date.getDate();

      if (month === 5) {
        if (date === 1) {
          day.topInfo = 'Labor Day';
        } else if (date === 4) {
          day.topInfo = 'Youth Day';
        } else if (date === 11) {
          day.text = 'Today';
        }
      }

      if (day.type === 'start') {
        day.bottomInfo = 'In';
      } else if (day.type === 'end') {
        day.bottomInfo = 'Out';
      }

      return day;
    },
  },
};
```

### Custom Position

Use `position` to custom popup position，can be set to `top`、`left`、`right`.

```html
<van-calendar v-model:show="show" :round="false" position="right" />
```

### Max Range

When selecting a date range, you can use the `max-range` prop to specify the maximum number of selectable days.

```html
<van-calendar type="range" :max-range="3" :style="{ height: '500px' }" />
```

### Custom First Day Of Week

Use `first-day-of-week` to custom the start day of week

```html
<van-calendar first-day-of-week="1" />
```

### Tiled display

Set `poppable` to `false`, the calendar will be displayed directly on the page instead of appearing as a popup

```html
<van-calendar
  title="Calendar"
  :poppable="false"
  :show-confirm="false"
  :style="{ height: '500px' }"
/>
```

## API

### Props

| Attribute | Description | Type | Default |
| --- | --- | --- | --- |
| type `v2.5.4` | Type，can be set to `range` `multiple` | _string_ | `single` |
| title | Title of calendar | _string_ | `Calendar` |
| color | Color for the bottom button and selected date | _string_ | `#ee0a24` |
| min-date | Min date | _Date_ | Today |
| max-date | Max date | _Date_ | Six months after the today |
| default-date | Default selected date | _Date \| Date[] \| null_ | Today |
| row-height | Row height | _number \| string_ | `64` |
| formatter | Day formatter | _(day: Day) => Day_ | - |
| poppable | Whether to show the calendar inside a popup | _boolean_ | `true` |
| lazy-render `v2.8.1` | Whether to enable lazy render | _boolean_ | `true` |
| show-mark | Whether to show background month mark | _boolean_ | `true` |
| show-title `v2.5.5` | Whether to show title | _boolean_ | `true` |
| show-subtitle `v2.5.5` | Whether to show subtitle | _boolean_ | `true` |
| show-confirm | Whether to show confirm button | _boolean_ | `true` |
| readonly `v2.10.5` | Whether to be readonly | _boolean_ | `false` |
| confirm-text | Confirm button text | _string_ | `Confirm` |
| confirm-disabled-text | Confirm button text when disabled | _string_ | `Confirm` |
| first-day-of-week `v2.9.2` | Set the start day of week | _0-6_ | `0` |

### Poppable Props

Following props are supported when the poppable is true

| Attribute | Description | Type | Default |
| --- | --- | --- | --- |
| v-model:show | Whether to show calendar | _boolean_ | `false` |
| position | Popup position, can be set to `top` `right` `left` | _string_ | `bottom` |
| round | Whether to show round corner | _boolean_ | `true` |
| close-on-popstate `v2.4.4` | Whether to close when popstate | _boolean_ | `true` |
| close-on-click-overlay | Whether to close when overlay is clicked | _boolean_ | `true` |
| safe-area-inset-bottom | Whether to enable bottom safe area adaptation | _boolean_ | `true` |
| teleport `v2.4.4` | Return the mount node for Calendar | _string \| Element_ | - |

### Range Props

Following props are supported when the type is range

| Attribute | Description | Type | Default |
| --- | --- | --- | --- |
| max-range `v2.4.3` | Number of selectable days | _number \| string_ | Unlimitied |
| range-prompt `v2.4.3` | Error message when exceeded max range | _string_ | `Choose no more than xx days` |
| allow-same-day `v2.5.6` | Whether the start and end time of the range is allowed on the same day | _boolean_ | `false` |

### Multiple Props

Following props are supported when the type is multiple

| Attribute | Description | Type | Default |
| --- | --- | --- | --- |
| max-range `v2.7.2` | Max count of selectable days | _number \| string_ | Unlimitied |
| range-prompt `v2.4.3` | Error message when exceeded max count | _string_ | `Choose no more than xx days` |

### Data Structure of Day

| Key | Description | Type |
| --- | --- | --- |
| date | Date | _Date_ |
| type | Type, can be set to `selected`、`start`、`middle`、`end`、`disabled` | _string_ |
| text | Text | _string_ |
| topInfo | Top info | _string_ |
| bottomInfo | Bottom info | _string_ |
| className | Extra className | _string_ |

### Events

| Event | Description | Arguments |
| --- | --- | --- |
| select | Emitted when date is selected | _value: Date \| Date[]_ |
| confirm | Emitted after date selection is complete，if `show-confirm` is `true`, it is Emitted after clicking the confirm button | _value: Date \| Date[]_ |
| open `v2.5.2` | Emitted when opening Popup | - |
| close `v2.5.2` | Emitted when closing Popup | - |
| opened `v2.5.2` | Emitted when Popup is opened | - |
| closed `v2.5.2` | Emitted when Popup is closed | - |
| unselect `v2.7.2` | Emitted when unselect date when type is multiple | _value: Date_ |
| month-show `v2.8.2` | Emitted when a month enters the visible area | _{ date: Date, title: string }_ |

### Slots

| Name   | Description   |
| ------ | ------------- |
| title  | Custom title  |
| footer | Custom fotter |

### Methods

Use [ref](https://v3.vuejs.org/guide/component-template-refs.html) to get Calendar instance and call instance methods.

| Name  | Description                         | Attribute | Return value |
| ----- | ----------------------------------- | --------- | ------------ |
| reset | Reset selected date to default date | -         | -            |

### Less Variables

How to use: [Custom Theme](#/en-US/theme).

| Name | Default Value | Description |
| --- | --- | --- |
| @calendar-background-color | `@white` | - |
| @calendar-popup-height | `80%` | - |
| @calendar-header-box-shadow | `0 2px 10px rgba(125, 126, 128, 0.16)` | - |
| @calendar-header-title-height | `44px` | - |
| @calendar-header-title-font-size | `@font-size-lg` | - |
| @calendar-header-subtitle-font-size | `@font-size-md` | - |
| @calendar-weekdays-height | `30px` | - |
| @calendar-weekdays-font-size | `@font-size-sm` | - |
| @calendar-month-title-font-size | `@font-size-md` | - |
| @calendar-month-mark-color | `fade(@gray-2, 80%)` | - |
| @calendar-month-mark-font-size | `160px` | - |
| @calendar-day-height | `64px` | - |
| @calendar-day-font-size | `@font-size-lg` | - |
| @calendar-range-edge-color | `@white` | - |
| @calendar-range-edge-background-color | `@red` | - |
| @calendar-range-middle-color | `@red` | - |
| @calendar-range-middle-background-opacity | `0.1` | - |
| @calendar-selected-day-size | `54px` | - |
| @calendar-selected-day-color | `@white` | - |
| @calendar-info-font-size | `@font-size-xs` | - |
| @calendar-info-line-height | `@line-height-xs` | - |
| @calendar-selected-day-background-color | `@red` | - |
| @calendar-day-disabled-color | `@gray-5` | - |
| @calendar-confirm-button-height | `36px` | - |
| @calendar-confirm-button-margin | `7px 0` | - |<|MERGE_RESOLUTION|>--- conflicted
+++ resolved
@@ -112,11 +112,7 @@
 Use `color` prop to custom calendar color.
 
 ```html
-<<<<<<< HEAD
-<van-calendar v-model:show="show" color="#07c160" />
-=======
-<van-calendar v-model="show" color="#1989fa" />
->>>>>>> b57f7e9d
+<van-calendar v-model:show="show" color="#1989fa" />
 ```
 
 ### Custom Date Range
