import { ref, computed } from 'vue';

// Utils
import { createNamespace, addUnit } from '../../utils';
import { unitToPx } from '../../utils/format/unit';
import { setScrollTop } from '../../utils/dom/scroll';
import { getMonthEndDay } from '../../datetime-picker/utils';
import {
  t,
  bem,
  compareDay,
  getPrevDay,
  getNextDay,
  formatMonthTitle,
} from '../utils';

// Composition
import { useToggle } from '@vant/use';
import { useHeight } from '../../composition/use-rect';
import { useExpose } from '../../composition/use-expose';

// Components
import Day from './Day';

const [createComponent] = createNamespace('calendar-month');

export default createComponent({
  props: {
    date: Date,
    type: String,
    color: String,
    minDate: Date,
    maxDate: Date,
    showMark: Boolean,
    rowHeight: [Number, String],
    formatter: Function,
    lazyRender: Boolean,
    currentDate: [Date, Array],
    allowSameDay: Boolean,
    showSubtitle: Boolean,
    realRowHeight: Number,
    showMonthTitle: Boolean,
    firstDayOfWeek: Number,
  },

<<<<<<< HEAD
  emits: ['click'],
=======
  data() {
    return {
      visible: false,
    };
  },

  computed: {
    title() {
      return formatMonthTitle(this.date);
    },

    rowHeightWithUnit() {
      return addUnit(this.rowHeight);
    },
>>>>>>> 35f7e818

  setup(props, { emit }) {
    const [visible, setVisible] = useToggle();
    const daysRef = ref();
    const monthRef = ref();
    const height = useHeight(monthRef);

    const title = computed(() => formatMonthTitle(props.date));

    const rowHeight = computed(() => {
      if (props.rowHeight !== ROW_HEIGHT) {
        return addUnit(props.rowHeight);
      }
    });

    const offset = computed(() => {
      const realDay = props.date.getDay();

      if (props.firstDayOfWeek) {
        return (realDay + 7 - props.firstDayOfWeek) % 7;
      }
      return realDay;
    });

    const totalDay = computed(() =>
      getMonthEndDay(props.date.getFullYear(), props.date.getMonth() + 1)
    );

<<<<<<< HEAD
    const shouldRender = computed(() => visible.value || !props.lazyRender);
=======
    monthStyle() {
      if (!this.shouldRender) {
        const padding =
          Math.ceil((this.totalDay + this.offset) / 7) * this.realRowHeight;
>>>>>>> 35f7e818

    const monthStyle = computed(() => {
      if (!shouldRender.value) {
        const rowCount = Math.ceil((totalDay.value + offset.value) / 7);
        const padding = rowCount * unitToPx(props.rowHeight);
        return {
          paddingBottom: `${padding}px`,
        };
      }
    });

    const getDate = () => props.data;

    const getTitle = () => title.value;

<<<<<<< HEAD
    const scrollIntoView = (body) => {
      const el = props.showSubtitle ? daysRef.value : monthRef.value;
=======
        let config = {
          date,
          type,
          text: day,
          bottomInfo: this.getBottomInfo(type),
        };

        if (this.formatter) {
          config = this.formatter(config);
        }

        days.push(config);
      }

      return days;
    },
  },

  watch: {
    shouldRender(value) {
      if (value) {
        this.$nextTick(() => {
          if (this.$refs.day[0] && !this.realRowHeight) {
            const { height } = this.$refs.day[0].getBoundingClientRect();
            this.$emit('update-height', height);
          }
        });
      }
    },

    realRowHeight() {
      this.height = null;
    },
  },

  methods: {
    getHeight() {
      if (!this.height) {
        this.height = this.$el.getBoundingClientRect().height;
      }
      return this.height;
    },

    scrollIntoView(body) {
      const { days, month } = this.$refs;
      const el = this.showSubtitle ? days : month;
>>>>>>> 35f7e818

      const scrollTop =
        el.getBoundingClientRect().top -
        body.getBoundingClientRect().top +
        body.scrollTop;

      setScrollTop(body, scrollTop);
    };

    const getMultipleDayType = (day) => {
      const isSelected = (date) =>
        props.currentDate.some((item) => compareDay(item, date) === 0);

      if (isSelected(day)) {
        const prevDay = getPrevDay(day);
        const nextDay = getNextDay(day);
        const prevSelected = isSelected(prevDay);
        const nextSelected = isSelected(nextDay);

        if (prevSelected && nextSelected) {
          return 'multiple-middle';
        }
        if (prevSelected) {
          return 'end';
        }
        if (nextSelected) {
          return 'start';
        }
        return 'multiple-selected';
      }

      return '';
    };

    const getRangeDayType = (day) => {
      const [startDay, endDay] = props.currentDate;

      if (!startDay) {
        return '';
      }

      const compareToStart = compareDay(day, startDay);

      if (!endDay) {
        return compareToStart === 0 ? 'start' : '';
      }

      const compareToEnd = compareDay(day, endDay);

      if (props.allowSameDay && compareToStart === 0 && compareToEnd === 0) {
        return 'start-end';
      }
      if (compareToStart === 0) {
        return 'start';
      }
      if (compareToEnd === 0) {
        return 'end';
      }
      if (compareToStart > 0 && compareToEnd < 0) {
        return 'middle';
      }
    };

    const getDayType = (day) => {
      const { type, minDate, maxDate, currentDate } = props;

      if (compareDay(day, minDate) < 0 || compareDay(day, maxDate) > 0) {
        return 'disabled';
      }

      if (currentDate === null) {
        return;
      }

      if (Array.isArray(currentDate)) {
        if (type === 'multiple') {
          return getMultipleDayType(day);
        }
        if (type === 'range') {
          return getRangeDayType(day);
        }
      } else if (type === 'single') {
        return compareDay(day, currentDate) === 0 ? 'selected' : '';
      }
    };

    const getBottomInfo = (dayType) => {
      if (props.type === 'range') {
        if (dayType === 'start' || dayType === 'end') {
          return t(dayType);
        }
        if (dayType === 'start-end') {
          return t('startEnd');
        }
      }
    };

    const renderTitle = () => {
      if (props.showMonthTitle) {
        return <div class={bem('month-title')}>{title.value}</div>;
      }
    };

    const renderMark = () => {
      if (props.showMark) {
        return <div class={bem('month-mark')}>{props.date.getMonth() + 1}</div>;
      }
    };

    const days = computed(() => {
      const days = [];
      const year = props.date.getFullYear();
      const month = props.date.getMonth();

      for (let day = 1; day <= totalDay.value; day++) {
        const date = new Date(year, month, day);
        const type = getDayType(date);

        let config = {
          date,
          type,
          text: day,
          bottomInfo: getBottomInfo(type),
        };

        if (props.formatter) {
          config = props.formatter(config);
        }

        days.push(config);
      }

      return days;
    });

    const renderDay = (item, index) => (
      <Day
        item={item}
        index={index}
        color={props.color}
        offset={offset.value}
        rowHeight={rowHeight.value}
        onClick={(item) => {
          emit('click', item);
        }}
      />
    );

    const renderDays = () => {
      if (shouldRender.value) {
        return (
<<<<<<< HEAD
          <div ref={daysRef} role="grid" class={bem('days')}>
            {renderMark()}
            {days.value.map(renderDay)}
=======
          <div
            ref="day"
            refInFor
            role="gridcell"
            style={style}
            class={[bem('day'), item.className]}
            tabindex={-1}
            onClick={onClick}
          >
            <div
              class={bem('selected-day')}
              style={{
                width: this.rowHeightWithUnit,
                height: this.rowHeightWithUnit,
                background: this.color,
              }}
            >
              {TopInfo}
              {item.text}
              {BottomInfo}
            </div>
>>>>>>> 35f7e818
          </div>
        );
      }

<<<<<<< HEAD
      return <div ref={daysRef} />;
    };
=======
      return (
        <div
          ref="day"
          refInFor
          role="gridcell"
          style={style}
          class={[bem('day', type), item.className]}
          tabindex={disabled ? null : -1}
          onClick={onClick}
        >
          {TopInfo}
          {item.text}
          {BottomInfo}
        </div>
      );
    },
  },
>>>>>>> 35f7e818

    useExpose({
      height,
      getDate,
      getTitle,
      setVisible,
      scrollIntoView,
    });

    return () => (
      <div class={bem('month')} ref={monthRef} style={monthStyle.value}>
        {renderTitle()}
        {renderDays()}
      </div>
    );
  },
});<|MERGE_RESOLUTION|>--- conflicted
+++ resolved
@@ -1,4 +1,4 @@
-import { ref, computed } from 'vue';
+import { ref, computed, watch, nextTick } from 'vue';
 
 // Utils
 import { createNamespace, addUnit } from '../../utils';
@@ -16,8 +16,9 @@
 
 // Composition
 import { useToggle } from '@vant/use';
-import { useHeight } from '../../composition/use-rect';
+import { useRefs } from '../../composition/use-refs';
 import { useExpose } from '../../composition/use-expose';
+import { useRect, useHeight } from '../../composition/use-rect';
 
 // Components
 import Day from './Day';
@@ -43,38 +44,18 @@
     firstDayOfWeek: Number,
   },
 
-<<<<<<< HEAD
-  emits: ['click'],
-=======
-  data() {
-    return {
-      visible: false,
-    };
-  },
-
-  computed: {
-    title() {
-      return formatMonthTitle(this.date);
-    },
-
-    rowHeightWithUnit() {
-      return addUnit(this.rowHeight);
-    },
->>>>>>> 35f7e818
+  emits: ['click', 'update-height'],
 
   setup(props, { emit }) {
     const [visible, setVisible] = useToggle();
+    const [dayRefs, setDayRefs] = useRefs();
     const daysRef = ref();
     const monthRef = ref();
     const height = useHeight(monthRef);
 
     const title = computed(() => formatMonthTitle(props.date));
 
-    const rowHeight = computed(() => {
-      if (props.rowHeight !== ROW_HEIGHT) {
-        return addUnit(props.rowHeight);
-      }
-    });
+    const rowHeight = computed(() => addUnit(props.rowHeight));
 
     const offset = computed(() => {
       const realDay = props.date.getDay();
@@ -89,19 +70,12 @@
       getMonthEndDay(props.date.getFullYear(), props.date.getMonth() + 1)
     );
 
-<<<<<<< HEAD
     const shouldRender = computed(() => visible.value || !props.lazyRender);
-=======
-    monthStyle() {
-      if (!this.shouldRender) {
-        const padding =
-          Math.ceil((this.totalDay + this.offset) / 7) * this.realRowHeight;
->>>>>>> 35f7e818
 
     const monthStyle = computed(() => {
       if (!shouldRender.value) {
         const rowCount = Math.ceil((totalDay.value + offset.value) / 7);
-        const padding = rowCount * unitToPx(props.rowHeight);
+        const padding = rowCount * unitToPx(props.realRowHeight);
         return {
           paddingBottom: `${padding}px`,
         };
@@ -112,57 +86,8 @@
 
     const getTitle = () => title.value;
 
-<<<<<<< HEAD
     const scrollIntoView = (body) => {
       const el = props.showSubtitle ? daysRef.value : monthRef.value;
-=======
-        let config = {
-          date,
-          type,
-          text: day,
-          bottomInfo: this.getBottomInfo(type),
-        };
-
-        if (this.formatter) {
-          config = this.formatter(config);
-        }
-
-        days.push(config);
-      }
-
-      return days;
-    },
-  },
-
-  watch: {
-    shouldRender(value) {
-      if (value) {
-        this.$nextTick(() => {
-          if (this.$refs.day[0] && !this.realRowHeight) {
-            const { height } = this.$refs.day[0].getBoundingClientRect();
-            this.$emit('update-height', height);
-          }
-        });
-      }
-    },
-
-    realRowHeight() {
-      this.height = null;
-    },
-  },
-
-  methods: {
-    getHeight() {
-      if (!this.height) {
-        this.height = this.$el.getBoundingClientRect().height;
-      }
-      return this.height;
-    },
-
-    scrollIntoView(body) {
-      const { days, month } = this.$refs;
-      const el = this.showSubtitle ? days : month;
->>>>>>> 35f7e818
 
       const scrollTop =
         el.getBoundingClientRect().top -
@@ -300,6 +225,7 @@
 
     const renderDay = (item, index) => (
       <Day
+        ref={setDayRefs(index)}
         item={item}
         index={index}
         color={props.color}
@@ -314,59 +240,34 @@
     const renderDays = () => {
       if (shouldRender.value) {
         return (
-<<<<<<< HEAD
           <div ref={daysRef} role="grid" class={bem('days')}>
             {renderMark()}
             {days.value.map(renderDay)}
-=======
-          <div
-            ref="day"
-            refInFor
-            role="gridcell"
-            style={style}
-            class={[bem('day'), item.className]}
-            tabindex={-1}
-            onClick={onClick}
-          >
-            <div
-              class={bem('selected-day')}
-              style={{
-                width: this.rowHeightWithUnit,
-                height: this.rowHeightWithUnit,
-                background: this.color,
-              }}
-            >
-              {TopInfo}
-              {item.text}
-              {BottomInfo}
-            </div>
->>>>>>> 35f7e818
           </div>
         );
       }
 
-<<<<<<< HEAD
       return <div ref={daysRef} />;
     };
-=======
-      return (
-        <div
-          ref="day"
-          refInFor
-          role="gridcell"
-          style={style}
-          class={[bem('day', type), item.className]}
-          tabindex={disabled ? null : -1}
-          onClick={onClick}
-        >
-          {TopInfo}
-          {item.text}
-          {BottomInfo}
-        </div>
-      );
-    },
-  },
->>>>>>> 35f7e818
+
+    watch(
+      () => props.realRowHeight,
+      () => {
+        height.value = useRect(monthRef).height;
+        console.log('height.value', height.value);
+      }
+    );
+
+    watch(shouldRender, (value) => {
+      if (value) {
+        nextTick(() => {
+          if (dayRefs.value[0] && !props.realRowHeight) {
+            const { height } = dayRefs.value[0].$el.getBoundingClientRect();
+            emit('update-height', height);
+          }
+        });
+      }
+    });
 
     useExpose({
       height,
