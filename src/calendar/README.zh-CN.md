# Calendar 日历

### 介绍

日历组件用于选择日期或日期区间，2.4 版本开始支持此组件。

### 引入

```js
import { createApp } from 'vue';
import { Calendar } from 'vant';

const app = createApp();
app.use(Calendar);
```

## 代码演示

### 选择单个日期

下面演示了结合单元格来使用日历组件的用法，日期选择完成后会触发 `confirm` 事件。

```html
<van-cell title="选择单个日期" :value="date" @click="show = true" />
<van-calendar v-model:show="show" @confirm="onConfirm" />
```

```js
export default {
  data() {
    return {
      date: '',
      show: false,
    };
  },
  methods: {
    formatDate(date) {
      return `${date.getMonth() + 1}/${date.getDate()}`;
    },
    onConfirm(date) {
      this.show = false;
      this.date = this.formatDate(date);
    },
  },
};
```

### 选择多个日期

设置 `type` 为 `multiple` 后可以选择多个日期，此时 `confirm` 事件返回的 date 为数组结构，数组包含若干个选中的日期。

```html
<van-cell title="选择多个日期" :value="text" @click="show = true" />
<van-calendar v-model:show="show" type="multiple" @confirm="onConfirm" />
```

```js
export default {
  data() {
    return {
      text: '',
      show: false,
    };
  },
  methods: {
    onConfirm(date) {
      this.show = false;
      this.text = `选择了 ${date.length} 个日期`;
    },
  },
};
```

### 选择日期区间

设置 `type` 为 `range` 后可以选择日期区间，此时 `confirm` 事件返回的 date 为数组结构，数组第一项为开始时间，第二项为结束时间。

```html
<van-cell title="选择日期区间" :value="date" @click="show = true" />
<van-calendar v-model:show="show" type="range" @confirm="onConfirm" />
```

```js
export default {
  data() {
    return {
      date: '',
      show: false,
    };
  },
  methods: {
    formatDate(date) {
      return `${date.getMonth() + 1}/${date.getDate()}`;
    },
    onConfirm(date) {
      const [start, end] = date;
      this.show = false;
      this.date = `${this.formatDate(start)} - ${this.formatDate(end)}`;
    },
  },
};
```

### 快捷选择

将 `show-confirm` 设置为 `false` 可以隐藏确认按钮，这种情况下选择完成后会立即触发 `confirm` 事件。

```html
<van-calendar v-model:show="show" :show-confirm="false" />
```

### 自定义颜色

通过 `color` 属性可以自定义日历的颜色，对选中日期和底部按钮生效。

```html
<van-calendar v-model:show="show" color="#07c160" />
```

### 自定义日期范围

通过 `min-date` 和 `max-date` 定义日历的范围。

```html
<van-calendar v-model:show="show" :min-date="minDate" :max-date="maxDate" />
```

```js
export default {
  data() {
    return {
      show: false,
      minDate: new Date(2010, 0, 1),
      maxDate: new Date(2010, 0, 31),
    };
  },
};
```

### 自定义按钮文字

通过 `confirm-text` 设置按钮文字，通过 `confirm-disabled-text` 设置按钮禁用时的文字。

```html
<van-calendar
  v-model:show="show"
  type="range"
  confirm-text="完成"
  confirm-disabled-text="请选择结束时间"
/>
```

### 自定义日期文案

通过传入 `formatter` 函数来对日历上每一格的内容进行格式化。

```html
<van-calendar v-model:show="show" type="range" :formatter="formatter" />
```

```js
export default {
  methods: {
    formatter(day) {
      const month = day.date.getMonth() + 1;
      const date = day.date.getDate();

      if (month === 5) {
        if (date === 1) {
          day.topInfo = '劳动节';
        } else if (date === 4) {
          day.topInfo = '青年节';
        } else if (date === 11) {
          day.text = '今天';
        }
      }

      if (day.type === 'start') {
        day.bottomInfo = '入住';
      } else if (day.type === 'end') {
        day.bottomInfo = '离店';
      }

      return day;
    },
  },
};
```

### 自定义弹出位置

通过 `position` 属性自定义弹出层的弹出位置，可选值为 `top`、`left`、`right`。

```html
<van-calendar v-model:show="show" :round="false" position="right" />
```

### 日期区间最大范围

选择日期区间时，可以通过 `max-range` 属性来指定最多可选天数，选择的范围超过最多可选天数时，会弹出相应的提示文案。

```html
<van-calendar type="range" :max-range="3" :style="{ height: '500px' }" />
```

### 自定义周起始日

通过 `first-day-of-week` 属性设置一周从哪天开始。

```html
<van-calendar first-day-of-week="1" />
```

### 平铺展示

将 `poppable` 设置为 `false`，日历会直接展示在页面内，而不是以弹层的形式出现。

```html
<van-calendar
  title="日历"
  :poppable="false"
  :show-confirm="false"
  :style="{ height: '500px' }"
/>
```

## API

### Props

| 参数 | 说明 | 类型 | 默认值 |
| --- | --- | --- | --- |
| type `v2.5.4` | 选择类型:<br>`single`表示选择单个日期，<br>`multiple`表示选择多个日期，<br>`range`表示选择日期区间 | _string_ | `single` |
| title | 日历标题 | _string_ | `日期选择` |
| color | 主题色，对底部按钮和选中日期生效 | _string_ | `#ee0a24` |
| min-date | 可选择的最小日期 | _Date_ | 当前日期 |
| max-date | 可选择的最大日期 | _Date_ | 当前日期的六个月后 |
| default-date | 默认选中的日期，`type` 为 `multiple` 或 `range` 时为数组，传入 `null` 表示默认不选择 | _Date \| Date[] \| null_ | 今天 |
| row-height | 日期行高 | _number \| string_ | `64` |
| formatter | 日期格式化函数 | _(day: Day) => Day_ | - |
| poppable | 是否以弹层的形式展示日历 | _boolean_ | `true` |
| lazy-render `v2.8.1` | 是否只渲染可视区域的内容 | _boolean_ | `true` |
| show-mark | 是否显示月份背景水印 | _boolean_ | `true` |
| show-title `v2.5.5` | 是否展示日历标题 | _boolean_ | `true` |
| show-subtitle `v2.5.5` | 是否展示日历副标题（年月） | _boolean_ | `true` |
| show-confirm | 是否展示确认按钮 | _boolean_ | `true` |
| readonly `v2.10.5` | 是否为只读状态，只读状态下不能选择日期 | _boolean_ | `false` |
| confirm-text | 确认按钮的文字 | _string_ | `确定` |
| confirm-disabled-text | 确认按钮处于禁用状态时的文字 | _string_ | `确定` |
| first-day-of-week `v2.9.2` | 设置周起始日 | _0-6_ | `0` |

### Poppable Props

当 Canlendar 的 `poppable` 为 `true` 时，支持以下 props:

| 参数 | 说明 | 类型 | 默认值 |
| --- | --- | --- | --- |
| v-model:show | 是否显示日历弹窗 | _boolean_ | `false` |
| position | 弹出位置，可选值为 `top` `right` `left` | _string_ | `bottom` |
| round | 是否显示圆角弹窗 | _boolean_ | `true` |
| close-on-popstate `v2.4.4` | 是否在页面回退时自动关闭 | _boolean_ | `true` |
| close-on-click-overlay | 是否在点击遮罩层后关闭 | _boolean_ | `true` |
<<<<<<< HEAD
| safe-area-inset-bottom | 是否开启[底部安全区适配](#/zh-CN/quickstart#di-bu-an-quan-qu-gua-pei) | _boolean_ | `true` |
| teleport `v2.4.4` | 指定挂载的节点，[用法示例](#/zh-CN/popup#zhi-ding-gua-zai-wei-zhi) | _string \| Element_ | - |
=======
| safe-area-inset-bottom | 是否开启[底部安全区适配](#/zh-CN/advanced-usage#di-bu-an-quan-qu-gua-pei) | _boolean_ | `true` |
| get-container `v2.4.4` | 指定挂载的节点，[用法示例](#/zh-CN/popup#zhi-ding-gua-zai-wei-zhi) | _string \| () => Element_ | - |
>>>>>>> 386956b0

### Range Props

当 Canlendar 的 `type` 为 `range` 时，支持以下 props:

| 参数 | 说明 | 类型 | 默认值 |
| --- | --- | --- | --- |
| max-range `v2.4.3` | 日期区间最多可选天数 | _number \| string_ | 无限制 |
| range-prompt `v2.4.3` | 范围选择超过最多可选天数时的提示文案 | _string_ | `选择天数不能超过 xx 天` |
| allow-same-day `v2.5.6` | 是否允许日期范围的起止时间为同一天 | _boolean_ | `false` |

### Multiple Props

当 Canlendar 的 `type` 为 `multiple` 时，支持以下 props:

| 参数 | 说明 | 类型 | 默认值 |
| --- | --- | --- | --- |
| max-range `v2.7.2` | 日期最多可选天数 | _number \| string_ | 无限制 |
| range-prompt `v2.4.3` | 选择超过最多可选天数时的提示文案 | _string_ | `选择天数不能超过 xx 天` |

### Day 数据结构

日历中的每个日期都对应一个 Day 对象，通过`formatter`属性可以自定义 Day 对象的内容

| 键名 | 说明 | 类型 |
| --- | --- | --- |
| date | 日期对应的 Date 对象 | _Date_ |
| type | 日期类型，可选值为`selected`、`start`、`middle`、`end`、`disabled` | _string_ |
| text | 中间显示的文字 | _string_ |
| topInfo | 上方的提示信息 | _string_ |
| bottomInfo | 下方的提示信息 | _string_ |
| className | 额外类名 | _string_ |

### Events

| 事件名 | 说明 | 回调参数 |
| --- | --- | --- |
| select | 点击并选中任意日期时触发 | _value: Date \| Date[]_ |
| confirm | 日期选择完成后触发，若`show-confirm`为`true`，则点击确认按钮后触发 | _value: Date \| Date[]_ |
| open `v2.5.2` | 打开弹出层时触发 | - |
| close `v2.5.2` | 关闭弹出层时触发 | - |
| opened `v2.5.2` | 打开弹出层且动画结束后触发 | - |
| closed `v2.5.2` | 关闭弹出层且动画结束后触发 | - |
| unselect `v2.7.2` | 当日历组件的 `type` 为 `multiple` 时，取消选中日期时触发 | _value: Date_ |
| month-show `v2.8.2` | 当某个月份进入可视区域时触发 | _{ date: Date, title: string }_ |

### Slots

| 名称   | 说明               |
| ------ | ------------------ |
| title  | 自定义标题         |
| footer | 自定义底部区域内容 |

### 方法

通过 ref 可以获取到 Calendar 实例并调用实例方法，详见[组件实例方法](#/zh-CN/advanced-usage#zu-jian-shi-li-fang-fa)。

| 方法名 | 说明                   | 参数 | 返回值 |
| ------ | ---------------------- | ---- | ------ |
| reset  | 重置选中的日期到默认值 | -    | -      |

## 常见问题

### 在 iOS 系统上初始化组件失败？

如果你遇到了在 iOS 上无法渲染组件的问题，请确认在创建 Date 对象时没有使用`new Date('2020-01-01')`这样的写法，iOS 不支持以中划线分隔的日期格式，正确写法是`new Date('2020/01/01')`。

对此问题的详细解释：[stackoverflow](https://stackoverflow.com/questions/13363673/javascript-date-is-invalid-on-ios)。<|MERGE_RESOLUTION|>--- conflicted
+++ resolved
@@ -260,13 +260,8 @@
 | round | 是否显示圆角弹窗 | _boolean_ | `true` |
 | close-on-popstate `v2.4.4` | 是否在页面回退时自动关闭 | _boolean_ | `true` |
 | close-on-click-overlay | 是否在点击遮罩层后关闭 | _boolean_ | `true` |
-<<<<<<< HEAD
-| safe-area-inset-bottom | 是否开启[底部安全区适配](#/zh-CN/quickstart#di-bu-an-quan-qu-gua-pei) | _boolean_ | `true` |
+| safe-area-inset-bottom | 是否开启[底部安全区适配](#/zh-CN/advanced-usage#di-bu-an-quan-qu-gua-pei) | _boolean_ | `true` |
 | teleport `v2.4.4` | 指定挂载的节点，[用法示例](#/zh-CN/popup#zhi-ding-gua-zai-wei-zhi) | _string \| Element_ | - |
-=======
-| safe-area-inset-bottom | 是否开启[底部安全区适配](#/zh-CN/advanced-usage#di-bu-an-quan-qu-gua-pei) | _boolean_ | `true` |
-| get-container `v2.4.4` | 指定挂载的节点，[用法示例](#/zh-CN/popup#zhi-ding-gua-zai-wei-zhi) | _string \| () => Element_ | - |
->>>>>>> 386956b0
 
 ### Range Props
 
