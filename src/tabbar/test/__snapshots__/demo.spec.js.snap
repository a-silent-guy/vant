--- conflicted
+++ resolved
@@ -163,26 +163,15 @@
       </div>
     </div>
   </div>
-<<<<<<< HEAD
 </div>
 <div>
   <div class="van-tabbar van-tabbar--fixed van-hairline--top-bottom">
     <div class="van-tabbar-item van-tabbar-item--active"
-         style="color: rgb(7, 193, 96);"
-    >
-      <div class="van-badge__wrapper van-tabbar-item__icon">
-        <i class="van-badge__wrapper van-icon van-icon-home-o">
-        </i>
-=======
-  <div>
-    <div class="van-hairline--top-bottom van-tabbar van-tabbar--fixed">
-      <div class="van-tabbar-item van-tabbar-item--active" style="color: rgb(238, 10, 36);">
-        <div class="van-tabbar-item__icon"><i class="van-icon van-icon-home-o">
-            <!----></i>
-          <!---->
-        </div>
-        <div class="van-tabbar-item__text">标签</div>
->>>>>>> b57f7e9d
+         style="color: rgb(238, 10, 36);"
+    >
+      <div class="van-badge__wrapper van-tabbar-item__icon">
+        <i class="van-badge__wrapper van-icon van-icon-home-o">
+        </i>
       </div>
       <div class="van-tabbar-item__text">
         Tab
