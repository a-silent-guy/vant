--- conflicted
+++ resolved
@@ -143,11 +143,7 @@
 | disabled | Whether to disable dropdown item | _boolean_ | `false` |
 | lazy-render `v2.8.5` | Whether to lazy render util opened | _boolean_ | `true` |
 | title-class | Title class | _string_ | - |
-<<<<<<< HEAD
-| teleport `v2.2.4` | Return the mount node for menu | _string \| Element_ | - |
-=======
-| get-container | Return the mount node for menu | _string \| () => Element_ | - |
->>>>>>> d0eb103c
+| teleport | Return the mount node for menu | _string \| Element_ | - |
 
 ### DropdownItem Events
 
