--- conflicted
+++ resolved
@@ -49,12 +49,9 @@
   Vue.component(Badge.name, Badge);
   Vue.component(Search.name, Search);
   Vue.component(Step.name, Step);
-<<<<<<< HEAD
-=======
   Vue.component(ImagePreview.name, ImagePreview);
   Vue.component(Col.name, Col);
   Vue.component(Row.name, Row);
->>>>>>> 5e976c8e
 };
 
 // auto install
