import { nextTick, onMounted, reactive, ref, watch } from 'vue';

// Utils
import { bem, createComponent } from './shared';
import { callInterceptor } from '../utils/interceptor';

// Composition
import { useWindowSize } from '@vant/use';
import { useExpose } from '../composition/use-expose';

// Components
import Icon from '../icon';
import Swipe from '../swipe';
import Popup from '../popup';
import ImagePreviewItem from './ImagePreviewItem';

export default createComponent({
  props: {
    show: Boolean,
    className: null,
    closeable: Boolean,
    beforeClose: Function,
    showIndicators: Boolean,
    images: {
      type: Array,
      default: () => [],
    },
    loop: {
      type: Boolean,
      default: true,
    },
    overlay: {
      type: Boolean,
      default: true,
    },
    minZoom: {
      type: [Number, String],
      default: 1 / 3,
    },
    maxZoom: {
      type: [Number, String],
      default: 3,
    },
    showIndex: {
      type: Boolean,
      default: true,
    },
    swipeDuration: {
      type: [Number, String],
      default: 500,
    },
    startPosition: {
      type: [Number, String],
      default: 0,
    },
    closeIcon: {
      type: String,
      default: 'clear',
    },
    closeOnPopstate: {
      type: Boolean,
      default: true,
    },
    closeIconPosition: {
      type: String,
      default: 'top-right',
    },
  },

  emits: ['scale', 'close', 'closed', 'change', 'update:show'],

  setup(props, { emit, slots }) {
    const swipeRef = ref();
    const windowSize = useWindowSize();

    const state = reactive({
      active: 0,
      rootWidth: 0,
      rootHeight: 0,
    });

    const resize = () => {
      if (swipeRef.value) {
        const rect = swipeRef.value.$el.getBoundingClientRect();
        state.rootWidth = rect.width;
        state.rootHeight = rect.height;
      }
    };

    const emitScale = (args) => {
      emit('scale', args);
    };

    const emitClose = () => {
      callInterceptor({
        interceptor: props.beforeClose,
        args: [state.active],
        done: () => {
          emit('update:show', false);
        },
      });
    };

    const setActive = (active) => {
      if (active !== state.active) {
        state.active = active;
        emit('change', active);
      }
    };

    const renderIndex = () => {
      if (props.showIndex) {
        return (
          <div class={bem('index')}>
<<<<<<< HEAD
            {slots.index
              ? slots.index()
              : `${state.active + 1} / ${props.images.length}`}
=======
            {this.slots('index', { index: this.active }) ||
              `${this.active + 1} / ${this.images.length}`}
>>>>>>> 95227fff
          </div>
        );
      }
    };

    const renderCover = () => {
      if (slots.cover) {
        return <div class={bem('cover')}>{slots.cover()}</div>;
      }
    };

    const renderImages = () => (
      <Swipe
        ref={swipeRef}
        lazyRender
        loop={props.loop}
        class={bem('swipe')}
        duration={props.swipeDuration}
        initialSwipe={props.startPosition}
        showIndicators={props.showIndicators}
        indicatorColor="white"
        onChange={setActive}
      >
        {props.images.map((image) => (
          <ImagePreviewItem
            src={image}
            show={props.show}
            active={state.active}
            maxZoom={props.maxZoom}
            minZoom={props.minZoom}
            rootWidth={state.rootWidth}
            rootHeight={state.rootHeight}
            onScale={emitScale}
            onClose={emitClose}
          />
        ))}
      </Swipe>
    );

    const renderClose = () => {
      if (props.closeable) {
        return (
          <Icon
            role="button"
            name={props.closeIcon}
            class={bem('close-icon', props.closeIconPosition)}
            onClick={emitClose}
          />
        );
      }
    };

    const onClosed = () => {
      emit('closed');
    };

    const swipeTo = (index, options) => {
      if (swipeRef.value) {
        swipeRef.value.swipeTo(index, options);
      }
    };

    useExpose({ swipeTo });

    onMounted(resize);

    watch([windowSize.width, windowSize.height], resize);

    watch(() => props.startPosition, setActive);

    watch(
      () => props.show,
      (value) => {
        const { images, startPosition } = props;
        if (value) {
          setActive(+startPosition);
          nextTick(() => {
            resize();
            swipeTo(+startPosition, { immediate: true });
          });
        } else {
          emit('close', {
            index: state.active,
            url: images[state.active],
          });
        }
      }
    );

    return () => (
      <Popup
        show={props.show}
        class={[bem(), props.className]}
        overlayClass={bem('overlay')}
        closeOnPopstate={props.closeOnPopstate}
        onClosed={onClosed}
      >
        {renderClose()}
        {renderImages()}
        {renderIndex()}
        {renderCover()}
      </Popup>
    );
  },
});<|MERGE_RESOLUTION|>--- conflicted
+++ resolved
@@ -112,14 +112,9 @@
       if (props.showIndex) {
         return (
           <div class={bem('index')}>
-<<<<<<< HEAD
             {slots.index
-              ? slots.index()
+              ? slots.index({ index: state.active })
               : `${state.active + 1} / ${props.images.length}`}
-=======
-            {this.slots('index', { index: this.active }) ||
-              `${this.active + 1} / ${this.images.length}`}
->>>>>>> 95227fff
           </div>
         );
       }
