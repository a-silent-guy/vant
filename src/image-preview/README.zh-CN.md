# ImagePreview 图片预览

### 介绍

图片放大预览，支持函数调用和组件调用两种方式。

### 函数调用

ImagePreview 是一个函数，调用函数后会直接在页面中展示图片预览界面。

```js
import { ImagePreview } from 'vant';

ImagePreview(['https://img.yzcdn.cn/vant/apple-1.jpg']);
```

### 组件调用

通过组件调用 ImagePreview 时，可以通过下面的方式进行注册。

```js
import { createApp } from 'vue';
import { ImagePreview } from 'vant';

// 全局注册
const app = createApp();
app.use(ImagePreview);

// 局部注册
export default {
  components: {
    [ImagePreview.Component.name]: ImagePreview.Component,
  },
};
```

## 代码演示

### 基础用法

直接传入图片数组，即可展示图片预览。

```js
ImagePreview([
  'https://img.yzcdn.cn/vant/apple-1.jpg',
  'https://img.yzcdn.cn/vant/apple-2.jpg',
]);
```

### 指定初始位置

ImagePreview 支持传入配置对象，并通过 `startPosition` 选项指定图片的初始位置（索引值）。

```js
ImagePreview({
  images: [
    'https://img.yzcdn.cn/vant/apple-1.jpg',
    'https://img.yzcdn.cn/vant/apple-2.jpg',
  ],
  startPosition: 1,
});
```

### 展示关闭按钮

设置 `closeable` 属性后，会在弹出层的右上角显示关闭图标，并且可以通过 `close-icon` 属性自定义图标，使用`close-icon-position` 属性可以自定义图标位置。

```js
ImagePreview({
  images: [
    'https://img.yzcdn.cn/vant/apple-1.jpg',
    'https://img.yzcdn.cn/vant/apple-2.jpg',
  ],
  closeable: true,
});
```

### 监听关闭事件

通过 `onClose` 选项监听图片预览的关闭事件。

```js
import { Toast } from 'vant';

ImagePreview({
  images: [
    'https://img.yzcdn.cn/vant/apple-1.jpg',
    'https://img.yzcdn.cn/vant/apple-2.jpg',
  ],
  onClose() {
    Toast('关闭');
  },
});
```

### 异步关闭

<<<<<<< HEAD
通过 `beforeClose` 属性可以拦截关闭行为。
=======
通过 `asyncClose` 属性可以开启异步关闭，开启后异步关闭后，只能通过实例上的 close 方法关闭图片预览。
>>>>>>> 60791019

```js
const instance = ImagePreview({
  images: [
    'https://img.yzcdn.cn/vant/apple-1.jpg',
    'https://img.yzcdn.cn/vant/apple-2.jpg',
  ],
  beforeClose: () => false,
});

setTimeout(() => {
  // 调用实例上的 close 方法手动关闭图片预览
  instance.close();
}, 2000);
```

### 组件调用

如果需要在图片预览内嵌入组件或其他自定义内容，可以使用组件调用的方式，调用前需要通过 `app.use` 注册组件。

```html
<van-image-preview v-model:show="show" :images="images" @change="onChange">
  <template v-slot:index>第{{ index }}页</template>
</van-image-preview>
```

```js
export default {
  data() {
    return {
      show: false,
      index: 0,
      images: [
        'https://img.yzcdn.cn/vant/apple-1.jpg',
        'https://img.yzcdn.cn/vant/apple-2.jpg',
      ],
    };
  },
  methods: {
    onChange(index) {
      this.index = index;
    },
  },
};
```

## API

### Options

通过函数调用 `ImagePreview` 时，支持传入以下选项：

| 参数名 | 说明 | 类型 | 默认值 |
| --- | --- | --- | --- |
| images | 需要预览的图片 URL 数组 | _string[]_ | `[]` |
| startPosition | 图片预览起始位置索引 | _number \| string_ | `0` |
| swipeDuration | 动画时长，单位为`ms` | _number \| string_ | `500` |
| showIndex | 是否显示页码 | _boolean_ | `true` |
| showIndicators | 是否显示轮播指示器 | _boolean_ | `false` |
| loop | 是否开启循环播放 | _boolean_ | `true` |
| onClose | 关闭时的回调函数 | _Function_ | - |
| onChange | 切换图片时的回调函数，回调参数为当前索引 | _Function_ | - |
| onScale | 缩放图片时的回调函数，回调参数为当前索引和当前缩放值组成的对象 | _Function_ | - |
| beforeClose | 关闭前的回调函数，返回 `false` 可阻止关闭，支持返回 Promise | _(active) => boolean \| Promise_ | - |
| closeOnPopstate | 是否在页面回退时自动关闭 | _boolean_ | `true` |
| className | 自定义类名 | _any_ | - |
| maxZoom | 手势缩放时，最大缩放比例 | _number \| string_ | `3` |
| minZoom | 手势缩放时，最小缩放比例 | _number \| string_ | `1/3` |
| closeable `v2.5.0` | 是否显示关闭图标 | _boolean_ | `false` |
| closeIcon `v2.5.0` | 关闭图标名称或图片链接 | _string_ | `clear` |
| closeIconPosition `v2.5.0` | 关闭图标位置，可选值为`top-left`<br>`bottom-left` `bottom-right` | _string_ | `top-right` |
| teleport | 指定挂载的节点，[用法示例](#/zh-CN/popup#zhi-ding-gua-zai-wei-zhi) | _string \| Element_ | - |

### Props

通过组件调用 `ImagePreview` 时，支持以下 Props：

| 参数 | 说明 | 类型 | 默认值 |
| --- | --- | --- | --- |
| images | 需要预览的图片 URL 数组 | _string[]_ | `[]` |
| start-position | 图片预览起始位置索引 | _number \| string_ | `0` |
| swipe-duration | 动画时长，单位为 ms | _number \| string_ | `500` |
| show-index | 是否显示页码 | _boolean_ | `true` |
| show-indicators | 是否显示轮播指示器 | _boolean_ | `false` |
| loop | 是否开启循环播放 | _boolean_ | `true` |
| before-close | 关闭前的回调函数，返回 `false` 可阻止关闭，支持返回 Promise | _(active) => boolean \| Promise_ | - |
| close-on-popstate | 是否在页面回退时自动关闭 | _boolean_ | `true` |
| class-name | 自定义类名 | _any_ | - |
| max-zoom | 手势缩放时，最大缩放比例 | _number \| string_ | `3` |
| min-zoom | 手势缩放时，最小缩放比例 | _number \| string_ | `1/3` |
| closeable `v2.5.0` | 是否显示关闭图标 | _boolean_ | `false` |
| close-icon `v2.5.0` | 关闭图标名称或图片链接 | _string_ | `clear` |
| close-icon-position `v2.5.0` | 关闭图标位置，可选值为`top-left`<br>`bottom-left` `bottom-right` | _string_ | `top-right` |
| teleport | 指定挂载的节点，[用法示例](#/zh-CN/popup#zhi-ding-gua-zai-wei-zhi) | _string \| Element_ | - |

### Events

通过组件调用 `ImagePreview` 时，支持以下事件：

| 事件 | 说明 | 回调参数 |
| --- | --- | --- |
| close | 关闭时触发 | { index: 索引, url: 图片链接 } |
| closed `v2.5.6` | 关闭且且动画结束后触发 | - |
| change | 切换当前图片时触发 | index: 当前图片的索引 |
| scale `v2.5.0` | 缩放当前图片时触发 | { index: 当前图片的索引, scale: 当前缩放的值 } |
| swipeTo `2.9.0` | 切换到指定位置 | index: number, options: Options | void |

### Slots

通过组件调用 `ImagePreview` 时，支持以下插槽：

| 名称  | 说明                           |
| ----- | ------------------------------ |
| index | 自定义页码内容                 |
| cover | 自定义覆盖在图片预览上方的内容 |

### onClose 回调参数

| 参数名 | 说明             | 类型     |
| ------ | ---------------- | -------- |
| url    | 当前图片 URL     | _string_ |
| index  | 当前图片的索引值 | _number_ |

### onScale 回调参数

| 参数名 | 说明             | 类型     |
| ------ | ---------------- | -------- |
| index  | 当前图片的索引值 | _number_ |
| scale  | 当前图片的缩放值 | _number_ |

## 常见问题

### 在桌面端无法操作组件？

参见[在桌面端使用](#/zh-CN/quickstart#zai-zhuo-mian-duan-shi-yong)。<|MERGE_RESOLUTION|>--- conflicted
+++ resolved
@@ -95,11 +95,7 @@
 
 ### 异步关闭
 
-<<<<<<< HEAD
 通过 `beforeClose` 属性可以拦截关闭行为。
-=======
-通过 `asyncClose` 属性可以开启异步关闭，开启后异步关闭后，只能通过实例上的 close 方法关闭图片预览。
->>>>>>> 60791019
 
 ```js
 const instance = ImagePreview({
