<template><section class="demo-swipe"><h1 class="demo-title">swipe</h1><example-block title="基础用法">
                <zan-swipe>
  <zan-swipe-item v-for="img in images">
    <img v-lazy="img" alt="">
  </zan-swipe-item>
</zan-swipe>

              </example-block><example-block title="自动轮播">
                <zan-swipe auto-play="" @pagechange:end="handlePageEnd">
<<<<<<< HEAD
  <zan-swipe-item>
    <img src="https://img.yzcdn.cn/upload_files/2017/03/14/FmTPs0SeyQaAOSK1rRe1sL8RcwSY.jpeg?imageView2/2/w/980/h/980/q/75/format/webp" alt="">
  </zan-swipe-item>
  <zan-swipe-item>
    <img src="https://img.yzcdn.cn/upload_files/2017/03/15/FvexrWlG_WxtCE9Omo5l27n_mAG_.jpeg?imageView2/2/w/980/h/980/q/75/format/webp" alt="">
=======
  <zan-swipe-item v-for="img in autoImages">
    <img v-lazy="img" alt="">
>>>>>>> a6b4fe5a
  </zan-swipe-item>
</zan-swipe>

              </example-block></section></template>
<style>
@component-namespace demo {
  @b swipe {
    .zan-swipe {
      height: 200px;

      img {
        width: 100%;
      }
    }
  }
}
</style>
<script>
import Vue from "vue";import ExampleBlock from "../components/example-block";Vue.component("example-block", ExampleBlock);
export default {
  data() {
    return {
      autoImages: [
        'https://img.yzcdn.cn/upload_files/2017/03/09/FvkZahKoq1vkxLQFdVWeLf2UCqDz.png',
        'https://img.yzcdn.cn/upload_files/2017/03/09/Fk0rpe_svu9d5Xk3MUCWd1QeMXOu.png'
      ],
      images: [
        'https://img.yzcdn.cn/upload_files/2017/03/14/FmTPs0SeyQaAOSK1rRe1sL8RcwSY.jpeg',
        'https://img.yzcdn.cn/upload_files/2017/03/15/FvexrWlG_WxtCE9Omo5l27n_mAG_.jpeg'
      ]
    };
  },

  methods: {
    handlePageEnd(page, index) {
      console.log(page, index);
    }
  }
};
</script><|MERGE_RESOLUTION|>--- conflicted
+++ resolved
@@ -7,16 +7,8 @@
 
               </example-block><example-block title="自动轮播">
                 <zan-swipe auto-play="" @pagechange:end="handlePageEnd">
-<<<<<<< HEAD
-  <zan-swipe-item>
-    <img src="https://img.yzcdn.cn/upload_files/2017/03/14/FmTPs0SeyQaAOSK1rRe1sL8RcwSY.jpeg?imageView2/2/w/980/h/980/q/75/format/webp" alt="">
-  </zan-swipe-item>
-  <zan-swipe-item>
-    <img src="https://img.yzcdn.cn/upload_files/2017/03/15/FvexrWlG_WxtCE9Omo5l27n_mAG_.jpeg?imageView2/2/w/980/h/980/q/75/format/webp" alt="">
-=======
   <zan-swipe-item v-for="img in autoImages">
     <img v-lazy="img" alt="">
->>>>>>> a6b4fe5a
   </zan-swipe-item>
 </zan-swipe>
 
