--- conflicted
+++ resolved
@@ -52,6 +52,12 @@
     },
     closeToast() {
       this.toast.clear();
+    },
+    showHtmlToast() {
+      Toast({
+        type: 'html',
+        message: '<em>HTML<em>'
+      })
     }
   }
 };
@@ -140,47 +146,71 @@
 :::
 
 
+### 传入html
+
+:::demo 手动关闭
+```html
+<zan-button @click="showHtmlToast">打开</zan-button>
+
+<script>
+import { Toast } from 'src/index';
+
+export default {
+  methods: {
+    showHtmlToast() {
+      Toast({
+        type: 'html',
+        message: '<em>HTML<em>'
+      })
+    }
+  }
+};
+</script>
+```
+:::
+
 
 ### 基础用法
 ### Toast(options)
 
 | 参数       | 说明      | 类型       | 默认值       | 可选值       |
 |-----------|-----------|-----------|-------------|-------------|
-<<<<<<< HEAD
+| type | 类型 | String  | 'text' | 'text', 'loading', 'success', 'fail', 'html'  |
+| message | 内容 | String  | '' | - |\| message | 内容 | String  | '' | - 
+| forbidClick | 不允许背景点击 | Boolean  | false | true, false|
+| duration | 时长(ms) | Number  | 3000ms | -|
+
+### 快速用法
+### Toast(message) || Toast(message, options)
+
+| 参数       | 说明      | 类型       | 默认值       | 可选值       |
+|-----------|-----------|-----------|-------------|-------------|
+| message | 内容 | String  | '' | - |
+| forbidClick | 不允许背景点击 | Boolean  | false | true, false|
+| duration | 时长(ms) | Number  | 3000ms | -|
+
+### Toast.loading() || Toast.loading(message, options)
+
+| 参数       | 说明      | 类型       | 默认值       | 可选值       |
+|-----------|-----------|-----------|-------------|-------------|
+| forbidClick | 不允许背景点击 | Boolean  | false | true, false|
+| duration | 时长(ms) | Number  | 3000ms | -|
+
+### Toast.success(message) || Toast.success(message, options)
+
+| 参数       | 说明      | 类型       | 默认值       | 可选值       |
+|-----------|-----------|-----------|-------------|-------------|
 | type | 类型 | String  | 'text' | 'text', 'loading', 'success', 'failure'  |
-| message | 内容 | String  | '' | - |\| message | 内容 | String  | '' | - 
-| forbidClick | 不允许背景点击 | Boolean  | false | true, false|
-
-### 快速用法
-### Toast(message)
-
-| 参数       | 说明      | 类型       | 默认值       | 可选值       |
-|-----------|-----------|-----------|-------------|-------------|
-| message | 内容 | String  | '' | - |
-
-### Toast.loading() || Toast.loading(message, options)
-
-| 参数       | 说明      | 类型       | 默认值       | 可选值       |
-|-----------|-----------|-----------|-------------|-------------|
-| forbidClick | 不允许背景点击 | Boolean  | false | true, false|
-
-### Toast.success(message) || Toast.success(message, options)
+| forbidClick | 不允许背景点击 | Boolean  | false | true, false|
+| duration | 时长(ms) | Number  | 3000ms | -|
+
+### Toast.fail(message) || Toast.fail(message, options)
 
 | 参数       | 说明      | 类型       | 默认值       | 可选值       |
 |-----------|-----------|-----------|-------------|-------------|
 | type | 类型 | String  | 'text' | 'text', 'loading', 'success', 'failure'  |
 | forbidClick | 不允许背景点击 | Boolean  | false | true, false|
-
-### Toast.fail(message) || Toast.fail(message, options)
-
-| 参数       | 说明      | 类型       | 默认值       | 可选值       |
-|-----------|-----------|-----------|-------------|-------------|
-| type | 类型 | String  | 'text' | 'text', 'loading', 'success', 'failure'  |
-| forbidClick | 不允许背景点击 | Boolean  | false | true, false|
+| duration | 时长(ms) | Number  | 3000ms | -|
 
 ### instanceOfToast.clear()
-关闭toast。
-=======
-| type | 类型 | `string`  | `text` | `text`, `loading`, `success`, `failure`  |
-| message | 内容 | `string`  |  | - |
->>>>>>> 597d981f
+关闭toast。