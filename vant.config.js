module.exports = {
  name: 'vant',
  build: {
    srcDir: 'src',
    skipInstall: ['lazyload'],
    site: {
      publicPath:
        (typeof window === 'undefined' && process.env.PUBLIC_PATH) ||
        'https://b.yzcdn.cn/vant/',
    },
    vetur: {
      tagPrefix: 'van-',
    },
  },
  site: {
    defaultLang: 'en-US',
    versions: [
      { label: '1.x', link: '/vant/1.x/' },
      { label: '2.x', link: '/vant/' },
    ],
    baiduAnalytics: {
      seed: 'ad6b5732c36321f2dafed737ac2da92f',
    },
    locales: {
      'zh-CN': {
        title: 'Vant',
        description: '轻量、可靠的移动端 Vue 组件库',
        logo: 'https://img.yzcdn.cn/vant/logo.png',
        langLabel: '中文',
        links: [
          {
            logo: 'https://b.yzcdn.cn/vant/logo/weapp.svg',
            url: '/vant-weapp',
          },
          {
            logo: 'https://b.yzcdn.cn/vant/logo/github.svg',
            url: 'https://github.com/youzan/vant',
          },
        ],
        searchConfig: {
          apiKey: '90067aecdaa2c85220e2783cd305caac',
          indexName: 'vant',
          placeholder: '搜索文档...',
          transformData(hits) {
            if (location.hostname === 'vant-contrib.gitee.io') {
              hits.forEach((hit) => {
                if (hit.url) {
                  hit.url = hit.url.replace(
                    'youzan.github.io',
                    'vant-contrib.gitee.io'
                  );
                }
              });
            }
          },
        },
        nav: [
          {
            title: '开发指南',
            items: [
              {
                path: 'home',
                title: '介绍',
              },
              {
                path: 'quickstart',
                title: '快速上手',
              },
              {
<<<<<<< HEAD
                path: 'changelog-v3',
=======
                path: 'advanced-usage',
                title: '进阶用法',
              },
              {
                path: 'changelog',
>>>>>>> 386956b0
                title: '更新日志',
              },
              {
                path: 'migrate-from-v2',
                title: '从 v2 升级',
              },
              {
                path: 'theme',
                title: '定制主题',
              },
              {
                path: 'contribution',
                title: '开发指南',
              },
              {
                path: 'design',
                title: '设计资源',
              },
              {
                path: 'style-guide',
                title: '风格指南',
              },
              {
                path: 'locale',
                title: '国际化',
              },
            ],
          },
          {
            title: '基础组件',
            items: [
              {
                path: 'button',
                title: 'Button 按钮',
              },
              {
                path: 'cell',
                title: 'Cell 单元格',
              },
              {
                path: 'icon',
                title: 'Icon 图标',
              },
              {
                path: 'image',
                title: 'Image 图片',
              },
              {
                path: 'col',
                title: 'Layout 布局',
              },
              {
                path: 'popup',
                title: 'Popup 弹出层',
              },
              {
                path: 'style',
                title: 'Style 内置样式',
              },
              {
                path: 'toast',
                title: 'Toast 轻提示',
              },
            ],
          },
          {
            title: '表单组件',
            items: [
              {
                path: 'calendar',
                title: 'Calendar 日历',
              },
              {
                path: 'checkbox',
                title: 'Checkbox 复选框',
              },
              {
                path: 'datetime-picker',
                title: 'DatetimePicker 时间选择',
              },
              {
                path: 'field',
                title: 'Field 输入框',
              },
              {
                path: 'form',
                title: 'Form 表单',
              },
              {
                path: 'number-keyboard',
                title: 'NumberKeyboard 数字键盘',
              },
              {
                path: 'password-input',
                title: 'PasswordInput 密码输入框',
              },
              {
                path: 'picker',
                title: 'Picker 选择器',
              },
              {
                path: 'radio',
                title: 'Radio 单选框',
              },
              {
                path: 'rate',
                title: 'Rate 评分',
              },
              {
                path: 'search',
                title: 'Search 搜索',
              },
              {
                path: 'slider',
                title: 'Slider 滑块',
              },
              {
                path: 'stepper',
                title: 'Stepper 步进器',
              },
              {
                path: 'switch',
                title: 'Switch 开关',
              },
              {
                path: 'uploader',
                title: 'Uploader 文件上传',
              },
            ],
          },
          {
            title: '反馈组件',
            items: [
              {
                path: 'action-sheet',
                title: 'ActionSheet 动作面板',
              },
              {
                path: 'dialog',
                title: 'Dialog 弹出框',
              },
              {
                path: 'dropdown-menu',
                title: 'DropdownMenu 下拉菜单',
              },
              {
                path: 'loading',
                title: 'Loading 加载',
              },
              {
                path: 'notify',
                title: 'Notify 消息通知',
              },
              {
                path: 'overlay',
                title: 'Overlay 遮罩层',
              },
              {
                path: 'pull-refresh',
                title: 'PullRefresh 下拉刷新',
              },
              {
                path: 'share-sheet',
                title: 'ShareSheet 分享面板',
              },
              {
                path: 'swipe-cell',
                title: 'SwipeCell 滑动单元格',
              },
            ],
          },
          {
            title: '展示组件',
            items: [
              {
                path: 'badge',
                title: 'Badge 徽标',
              },
              {
                path: 'circle',
                title: 'Circle 环形进度条',
              },
              {
                path: 'collapse',
                title: 'Collapse 折叠面板',
              },
              {
                path: 'count-down',
                title: 'CountDown 倒计时',
              },
              {
                path: 'divider',
                title: 'Divider 分割线',
              },
              {
                path: 'empty',
                title: 'Empty 空状态',
              },
              {
                path: 'image-preview',
                title: 'ImagePreview 图片预览',
              },
              // {
              //   path: 'lazyload',
              //   title: 'Lazyload 懒加载',
              // },
              {
                path: 'list',
                title: 'List 列表',
              },
              {
                path: 'notice-bar',
                title: 'NoticeBar 通知栏',
              },
              {
                path: 'progress',
                title: 'Progress 进度条',
              },
              {
                path: 'skeleton',
                title: 'Skeleton 骨架屏',
              },
              {
                path: 'steps',
                title: 'Steps 步骤条',
              },
              {
                path: 'sticky',
                title: 'Sticky 粘性布局',
              },
              {
                path: 'swipe',
                title: 'Swipe 轮播',
              },
              {
                path: 'tag',
                title: 'Tag 标签',
              },
            ],
          },
          {
            title: '导航组件',
            items: [
              {
                path: 'action-bar',
                title: 'ActionBar 动作栏',
              },
              {
                path: 'grid',
                title: 'Grid 宫格',
              },
              {
                path: 'index-bar',
                title: 'IndexBar 索引栏',
              },
              {
                path: 'nav-bar',
                title: 'NavBar 导航栏',
              },
              {
                path: 'pagination',
                title: 'Pagination 分页',
              },
              {
                path: 'sidebar',
                title: 'Sidebar 侧边导航',
              },
              {
                path: 'tab',
                title: 'Tab 标签页',
              },
              {
                path: 'tabbar',
                title: 'Tabbar 标签栏',
              },
              {
                path: 'tree-select',
                title: 'TreeSelect 分类选择',
              },
            ],
          },
          {
            title: '业务组件',
            items: [
              {
                path: 'address-edit',
                title: 'AddressEdit 地址编辑',
              },
              {
                path: 'address-list',
                title: 'AddressList 地址列表',
              },
              {
                path: 'area',
                title: 'Area 省市区选择',
              },
              {
                path: 'card',
                title: 'Card 商品卡片',
              },
              {
                path: 'contact-card',
                title: 'Contact 联系人',
              },
              {
                path: 'coupon-list',
                title: 'Coupon 优惠券',
              },
              {
                path: 'submit-bar',
                title: 'SubmitBar 提交订单栏',
              },
            ],
          },
        ],
      },
      'en-US': {
        title: 'Vant',
        description: 'Mobile UI Components built on Vue',
        logo: 'https://img.yzcdn.cn/vant/logo.png',
        langLabel: 'En',
        links: [
          {
            logo: 'https://b.yzcdn.cn/vant/logo/weapp.svg',
            url: '/vant-weapp',
          },
          {
            logo: 'https://b.yzcdn.cn/vant/logo/github.svg',
            url: 'https://github.com/youzan/vant',
          },
        ],
        searchConfig: {
          apiKey: '90067aecdaa2c85220e2783cd305caac',
          indexName: 'vant',
          placeholder: 'Search...',
        },
        nav: [
          {
            title: 'Essentials',
            items: [
              {
                path: 'home',
                title: 'Introduction',
              },
              {
                path: 'quickstart',
                title: 'Quickstart',
              },
              {
                path: 'advanced-usage',
                title: 'Advanced Usage',
              },
              {
                path: 'changelog',
                title: 'Changelog',
              },
              {
                path: 'theme',
                title: 'Custom Theme',
              },
              {
                path: 'locale',
                title: 'Internationalization',
              },
            ],
          },
          {
            title: 'Basic Components',
            items: [
              {
                path: 'button',
                title: 'Button',
              },
              {
                path: 'cell',
                title: 'Cell',
              },
              {
                path: 'icon',
                title: 'Icon',
              },
              {
                path: 'image',
                title: 'Image',
              },
              {
                path: 'col',
                title: 'Layout',
              },
              {
                path: 'popup',
                title: 'Popup',
              },
              {
                path: 'style',
                title: 'Built-in style',
              },
              {
                path: 'toast',
                title: 'Toast',
              },
            ],
          },
          {
            title: 'Form Components',
            items: [
              {
                path: 'calendar',
                title: 'Calendar',
              },
              {
                path: 'checkbox',
                title: 'Checkbox',
              },
              {
                path: 'datetime-picker',
                title: 'DatetimePicker',
              },
              {
                path: 'field',
                title: 'Field',
              },
              {
                path: 'form',
                title: 'Form',
              },
              {
                path: 'number-keyboard',
                title: 'NumberKeyboard',
              },
              {
                path: 'password-input',
                title: 'PasswordInput',
              },
              {
                path: 'picker',
                title: 'Picker',
              },
              {
                path: 'radio',
                title: 'Radio',
              },
              {
                path: 'rate',
                title: 'Rate',
              },
              {
                path: 'search',
                title: 'Search',
              },
              {
                path: 'slider',
                title: 'Slider',
              },
              {
                path: 'stepper',
                title: 'Stepper',
              },
              {
                path: 'switch',
                title: 'Switch',
              },
              {
                path: 'uploader',
                title: 'Uploader',
              },
            ],
          },
          {
            title: 'Action Components',
            items: [
              {
                path: 'action-sheet',
                title: 'ActionSheet',
              },
              {
                path: 'dialog',
                title: 'Dialog',
              },
              {
                path: 'dropdown-menu',
                title: 'DropdownMenu',
              },
              {
                path: 'loading',
                title: 'Loading',
              },
              {
                path: 'notify',
                title: 'Notify',
              },
              {
                path: 'overlay',
                title: 'Overlay',
              },
              {
                path: 'pull-refresh',
                title: 'PullRefresh',
              },
              {
                path: 'share-sheet',
                title: 'ShareSheet',
              },
              {
                path: 'swipe-cell',
                title: 'SwipeCell',
              },
            ],
          },
          {
            title: 'Display Components',
            items: [
              {
                path: 'badge',
                title: 'Badge',
              },
              {
                path: 'circle',
                title: 'Circle',
              },
              {
                path: 'collapse',
                title: 'Collapse',
              },
              {
                path: 'count-down',
                title: 'CountDown',
              },
              {
                path: 'divider',
                title: 'Divider',
              },
              {
                path: 'empty',
                title: 'Empty',
              },
              {
                path: 'image-preview',
                title: 'ImagePreview',
              },
              // {
              //   path: 'lazyload',
              //   title: 'Lazyload',
              // },
              {
                path: 'list',
                title: 'List',
              },
              {
                path: 'notice-bar',
                title: 'NoticeBar',
              },
              {
                path: 'progress',
                title: 'Progress',
              },
              {
                path: 'skeleton',
                title: 'Skeleton',
              },
              {
                path: 'steps',
                title: 'Steps',
              },
              {
                path: 'sticky',
                title: 'Sticky',
              },
              {
                path: 'swipe',
                title: 'Swipe',
              },
              {
                path: 'tag',
                title: 'Tag',
              },
            ],
          },
          {
            title: 'Navigation Components',
            items: [
              {
                path: 'action-bar',
                title: 'ActionBar',
              },
              {
                path: 'grid',
                title: 'Grid',
              },
              {
                path: 'index-bar',
                title: 'IndexBar',
              },
              {
                path: 'nav-bar',
                title: 'NavBar',
              },
              {
                path: 'pagination',
                title: 'Pagination',
              },
              {
                path: 'sidebar',
                title: 'Sidebar',
              },
              {
                path: 'tab',
                title: 'Tab',
              },
              {
                path: 'tabbar',
                title: 'Tabbar',
              },
              {
                path: 'tree-select',
                title: 'TreeSelect',
              },
            ],
          },
          {
            title: 'Business Components',
            items: [
              {
                path: 'address-edit',
                title: 'AddressEdit',
              },
              {
                path: 'address-list',
                title: 'AddressList',
              },
              {
                path: 'area',
                title: 'Area',
              },
              {
                path: 'card',
                title: 'Card',
              },
              {
                path: 'contact-card',
                title: 'Contact',
              },
              {
                path: 'coupon-list',
                title: 'Coupon',
              },
              {
                path: 'submit-bar',
                title: 'SubmitBar',
              },
            ],
          },
        ],
      },
    },
  },
};<|MERGE_RESOLUTION|>--- conflicted
+++ resolved
@@ -67,15 +67,11 @@
                 title: '快速上手',
               },
               {
-<<<<<<< HEAD
-                path: 'changelog-v3',
-=======
                 path: 'advanced-usage',
                 title: '进阶用法',
               },
               {
-                path: 'changelog',
->>>>>>> 386956b0
+                path: 'changelog-v3',
                 title: '更新日志',
               },
               {
