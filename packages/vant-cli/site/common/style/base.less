<<<<<<< HEAD
@import './vars.less';
@import './font.less';
=======
@import './var';
>>>>>>> 1ac1bb94

body {
  min-width: 1100px;
  margin: 0;
  overflow-x: auto;
  color: var(--van-doc-text-color-2);
  font-size: 16px;
  font-family: 'Open Sans', -apple-system, BlinkMacSystemFont, 'Helvetica Neue',
    Helvetica, Segoe UI, Arial, Roboto, 'PingFang SC', 'miui',
    'Hiragino Sans GB', 'Microsoft Yahei', sans-serif;
  background-color: var(--van-doc-background);
  -webkit-font-smoothing: antialiased;
}

p {
  margin: 0;
}

h1,
h2,
h3,
h4,
h5,
h6 {
  margin: 0;
  font-size: inherit;
}

ul,
ol {
  margin: 0;
  padding: 0;
  list-style: none;
}

a {
  text-decoration: none;
}

.van-doc-row {
  width: 100%;

  @media (min-width: var(--van-doc-row-max-width)) {
    width: var(--van-doc-row-max-width);
    margin: 0 auto;
  }
}<|MERGE_RESOLUTION|>--- conflicted
+++ resolved
@@ -1,9 +1,4 @@
-<<<<<<< HEAD
 @import './vars.less';
-@import './font.less';
-=======
-@import './var';
->>>>>>> 1ac1bb94
 
 body {
   min-width: 1100px;
