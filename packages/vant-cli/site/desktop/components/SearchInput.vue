--- conflicted
+++ resolved
@@ -21,7 +21,6 @@
   },
 
   mounted() {
-<<<<<<< HEAD
     this.initDocsearch();
   },
 
@@ -31,43 +30,9 @@
         docsearch({
           ...this.searchConfig,
           container: '#docsearch',
-          searchParameters: {
-            facetFilters: [`lang:${this.lang}`],
-          },
         });
       }
     },
-=======
-    const { searchConfig } = this;
-    if (searchConfig) {
-      const { algoliaOptions } = searchConfig;
-      let facetFilters = [`lang:${this.lang}`];
-
-      if (algoliaOptions?.facetFilters) {
-        facetFilters = facetFilters.concat(algoliaOptions.facetFilters);
-      }
-
-      this.docsearchInstance = window.docsearch({
-        ...searchConfig,
-        transformData: (hits) => {
-          hits.forEach((hit) => {
-            if (hit.anchor) {
-              hit.url = hit.url + '#' + hit.anchor;
-              hit.anchor = null;
-            }
-          });
-          if (searchConfig.transformData) {
-            searchConfig.transformData(hits);
-          }
-        },
-        inputSelector: '.van-doc-search',
-        algoliaOptions: {
-          ...algoliaOptions,
-          facetFilters,
-        },
-      });
-    }
->>>>>>> b84fe21b
   },
 };
 </script>
