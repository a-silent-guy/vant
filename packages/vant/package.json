{
  "name": "vant",
<<<<<<< HEAD
  "version": "4.0.0-alpha.3",
=======
  "version": "3.5.0-beta.1",
>>>>>>> 1fa454f7
  "description": "Mobile UI Components built on Vue",
  "main": "lib/vant.cjs.js",
  "module": "es/index.mjs",
  "style": "lib/index.css",
  "typings": "lib/index.d.ts",
  "unpkg": "lib/vant.min.js",
  "jsdelivr": "lib/vant.min.js",
<<<<<<< HEAD
  "npm": {
    "tag": "next"
  },
=======
>>>>>>> 1fa454f7
  "files": [
    "es",
    "lib",
    "vetur"
  ],
  "scripts": {
    "dev": "vant-cli dev",
    "lint": "vant-cli lint",
    "test": "vant-cli test",
    "build": "vant-cli build",
    "build:site": "vant-cli build-site",
    "release": "cp ../../README.md ./ && vant-cli release && rm ./README.md",
    "release:site": "pnpm build:site && gh-pages -d site-dist --add",
    "test:watch": "vant-cli test --watch",
    "test:coverage": "open test/coverage/index.html"
  },
  "publishConfig": {
    "registry": "https://registry.npmjs.org/"
  },
  "repository": {
    "type": "git",
    "url": "https://github.com/youzan/vant.git",
    "directory": "packages/vant"
  },
  "bugs": "https://github.com/youzan/vant/issues",
  "author": "chenjiahan",
  "license": "MIT",
  "keywords": [
    "ui",
    "vue",
    "vue3",
    "mobile",
    "frontend",
    "component",
    "components"
  ],
  "dependencies": {
    "@vant/icons": "^1.8.0",
    "@vant/popperjs": "^1.2.1",
    "@vant/use": "^1.4.1"
  },
  "peerDependencies": {
    "vue": "^3.0.0"
  },
  "devDependencies": {
    "@types/node": "^16",
    "@vant/area-data": "workspace:*",
    "@vant/cli": "workspace:*",
    "@vant/eslint-config": "workspace:*",
    "@vue/runtime-core": "^3.2.27",
    "@vue/test-utils": "^2.0.0-rc.16",
    "typescript": "~4.5.2",
    "vue": "^3.2.27",
    "vue-router": "^4.0.12"
  },
  "sideEffects": [
    "es/**/style/*",
    "lib/**/style/*",
    "*.css",
    "*.less"
  ],
  "web-types": "vetur/web-types.json",
  "vetur": {
    "tags": "vetur/tags.json",
    "attributes": "vetur/attributes.json"
  }
}<|MERGE_RESOLUTION|>--- conflicted
+++ resolved
@@ -1,10 +1,6 @@
 {
   "name": "vant",
-<<<<<<< HEAD
   "version": "4.0.0-alpha.3",
-=======
-  "version": "3.5.0-beta.1",
->>>>>>> 1fa454f7
   "description": "Mobile UI Components built on Vue",
   "main": "lib/vant.cjs.js",
   "module": "es/index.mjs",
@@ -12,12 +8,9 @@
   "typings": "lib/index.d.ts",
   "unpkg": "lib/vant.min.js",
   "jsdelivr": "lib/vant.min.js",
-<<<<<<< HEAD
   "npm": {
     "tag": "next"
   },
-=======
->>>>>>> 1fa454f7
   "files": [
     "es",
     "lib",
