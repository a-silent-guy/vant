{
  "name": "vant",
<<<<<<< HEAD
  "version": "4.0.0-alpha.4",
=======
  "version": "3.5.2",
>>>>>>> beeb0594
  "description": "Mobile UI Components built on Vue",
  "main": "lib/vant.cjs.js",
  "module": "es/index.mjs",
  "style": "lib/index.css",
  "typings": "lib/index.d.ts",
  "unpkg": "lib/vant.min.js",
  "jsdelivr": "lib/vant.min.js",
  "npm": {
    "tag": "next"
  },
  "files": [
    "es",
    "lib",
    "vetur"
  ],
  "scripts": {
    "dev": "vant-cli dev",
    "lint": "vant-cli lint",
    "test": "vant-cli test",
    "build": "vant-cli build",
    "build:site": "vant-cli build-site",
    "release": "cp ../../README.md ./ && vant-cli release && rm ./README.md",
    "release:site": "pnpm build:site && gh-pages -d site-dist --add",
    "test:watch": "vant-cli test --watch",
    "test:coverage": "open test/coverage/index.html"
  },
  "publishConfig": {
    "registry": "https://registry.npmjs.org/"
  },
  "repository": {
    "type": "git",
    "url": "https://github.com/youzan/vant.git",
    "directory": "packages/vant"
  },
  "bugs": "https://github.com/youzan/vant/issues",
  "author": "chenjiahan",
  "license": "MIT",
  "keywords": [
    "ui",
    "vue",
    "vue3",
    "mobile",
    "frontend",
    "component",
    "components"
  ],
  "dependencies": {
    "@vant/icons": "^1.8.0",
    "@vant/popperjs": "^1.2.1",
    "@vant/use": "^1.4.1"
  },
  "peerDependencies": {
    "vue": "^3.0.0"
  },
  "devDependencies": {
    "@types/node": "^16",
    "@vant/area-data": "workspace:*",
    "@vant/cli": "workspace:*",
    "@vant/eslint-config": "workspace:*",
    "@vue/runtime-core": "^3.2.27",
    "@vue/test-utils": "^2.0.1",
    "typescript": "^4.7.4",
    "vue": "^3.2.27",
    "vue-router": "^4.0.12"
  },
  "sideEffects": [
    "es/**/style/*",
    "lib/**/style/*",
    "*.css",
    "*.less"
  ],
  "web-types": "vetur/web-types.json",
  "vetur": {
    "tags": "vetur/tags.json",
    "attributes": "vetur/attributes.json"
  }
}<|MERGE_RESOLUTION|>--- conflicted
+++ resolved
@@ -1,10 +1,6 @@
 {
   "name": "vant",
-<<<<<<< HEAD
   "version": "4.0.0-alpha.4",
-=======
-  "version": "3.5.2",
->>>>>>> beeb0594
   "description": "Mobile UI Components built on Vue",
   "main": "lib/vant.cjs.js",
   "module": "es/index.mjs",
