--- conflicted
+++ resolved
@@ -183,10 +183,7 @@
 | --van-badge-background | _var(--van-danger-color)_ | - |
 | --van-badge-dot-color | _var(--van-danger-color)_ | - |
 | --van-badge-dot-size | _8px_ | - |
-<<<<<<< HEAD
 | --van-badge-font | _-apple-system-font, Helvetica Neue, Arial, sans-serif_ | - |
-=======
-| --van-badge-font-family | _-apple-system-font, Helvetica Neue, Arial, sans-serif_ | - |
 
 ## 常见问题
 
@@ -200,5 +197,4 @@
 
 <!-- 错误写法，显示 0 -->
 <van-badge content="0" :show-zero="false" />
-```
->>>>>>> 666089ed
+```