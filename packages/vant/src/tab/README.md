# Tab

### Intro

Used to switch between different content areas.

### Install

Register component globally via `app.use`, refer to [Component Registration](#/en-US/advanced-usage#zu-jian-zhu-ce) for more registration ways.

```js
import { createApp } from 'vue';
import { Tab, Tabs } from 'vant';

const app = createApp();
app.use(Tab);
app.use(Tabs);
```

## Usage

### Basic Usage

The first tab is active by default, you can set `v-model:active` to active specified tab.

```html
<van-tabs v-model:active="active">
  <van-tab v-for="index in 4" :title="'tab' + index">
    content of tab {{ index }}
  </van-tab>
</van-tabs>
```

```js
import { ref } from 'vue';

export default {
  setup() {
    const active = ref(0);
    return { active };
  },
};
```

### Match By Name

```html
<van-tabs v-model:active="activeName">
  <van-tab title="tab 1" name="a">content of tab 1</van-tab>
  <van-tab title="tab 2" name="b">content of tab 2</van-tab>
  <van-tab title="tab 3" name="c">content of tab 3</van-tab>
</van-tabs>
```

```js
import { ref } from 'vue';

export default {
  setup() {
    const activeName = ref('a');
    return { activeName };
  },
};
```

### Swipe Tabs

By default more than 5 tabs, you can scroll through the tabs. You can set `swipe-threshold` attribute to customize threshold number.

```html
<van-tabs v-model:active="active">
  <van-tab v-for="index in 8" :title="'tab' + index">
    content of tab {{ index }}
  </van-tab>
</van-tabs>
```

### Disabled Tab

Use `disabled` prop to disable a tab.

```html
<van-tabs v-model:active="active">
  <van-tab v-for="index in 3" :title="'tab' + index" :disabled="index === 2">
    content of tab {{ index }}
  </van-tab>
</van-tabs>
```

### Card Style

Tabs styled as cards.

```html
<van-tabs v-model:active="active" type="card">
  <van-tab v-for="index in 3" :title="'tab' + index">
    content of tab {{ index }}
  </van-tab>
</van-tabs>
```

### Click Tab Event

```html
<van-tabs v-model:active="active" @click-tab="onClickTab">
  <van-tab v-for="index in 2" :title="'tab' + index">
    content of tab {{ index }}
  </van-tab>
</van-tabs>
```

```js
import { Toast } from 'vant';

export default {
  setup() {
    const onClickTab = ({ title }) => Toast(title);
    return {
      onClickTab,
    };
  },
};
```

### Sticky

In sticky mode, the tab nav will be fixed to top when scroll to top.

```html
<van-tabs v-model:active="active" sticky>
  <van-tab v-for="index in 4" :title="'tab ' + index">
    content {{ index }}
  </van-tab>
</van-tabs>
```

### Shrink

In shrink mode, the tabs will be shrinked to the left.

```html
<van-tabs v-model:active="active" shrink>
  <van-tab v-for="index in 4" :title="'tab ' + index">
    content {{ index }}
  </van-tab>
</van-tabs>
```

### Custom title

Use title slot to custom tab title.

```html
<van-tabs v-model:active="active">
  <van-tab v-for="index in 2">
    <template #title> <van-icon name="more-o" />tab </template>
    content {{ index }}
  </van-tab>
</van-tabs>
```

### Switch Animation

Use `animated` props to change tabs with animation.

```html
<van-tabs v-model:active="active" animated>
  <van-tab v-for="index in 4" :title="'tab ' + index">
    content {{ index }}
  </van-tab>
</van-tabs>
```

### Swipeable

In swipeable mode, you can switch tabs with swipe gesture in the content.

```html
<van-tabs v-model:active="active" swipeable>
  <van-tab v-for="index in 4" :title="'tab ' + index">
    content {{ index }}
  </van-tab>
</van-tabs>
```

### Scrollspy

In scrollspy mode, the list of content will be tiled.

```html
<van-tabs v-model:active="active" scrollspy sticky>
  <van-tab v-for="index in 8" :title="'tab ' + index">
    content {{ index }}
  </van-tab>
</van-tabs>
```

### Before Change

```html
<van-tabs v-model:active="active" :before-change="beforeChange">
  <van-tab v-for="index in 4" :title="'tab ' + index">
    content {{ index }}
  </van-tab>
</van-tabs>
```

```js
import { ref } from 'vue';

export default {
  setup() {
    const active = ref(0);
    const beforeChange = (index) => {
      // prevent change
      if (index === 1) {
        return false;
      }

      // async
      return new Promise((resolve) => {
        resolve(index !== 3);
      });
    };

    return {
      active,
      beforeChange,
    };
  },
};
```

## API

### Tabs Props

| Attribute | Description | Type | Default |
| --- | --- | --- | --- |
| v-model:active | Index of active tab | _number \| string_ | `0` |
| type | Can be set to `line` `card` | _string_ | `line` |
| color | Tab color | _string_ | `#1989fa` |
| background | Background color | _string_ | `white` |
| duration | Toggle tab's animation time | _number \| string_ | `0.3` |
| line-width | Width of tab line | _number \| string_ | `40px` |
| line-height | Height of tab line | _number \| string_ | `3px` |
| animated | Whether to change tabs with animation | _boolean_ | `false` |
| border | Whether to show border when `type="line"` | _boolean_ | `false` |
| ellipsis | Whether to ellipsis too long title | _boolean_ | `true` |
| sticky | Whether to use sticky mode | _boolean_ | `false` |
| shrink `v3.2.8` | Whether to shrink the the tabs to the left | _boolean_ | `false` |
| swipeable | Whether to enable gestures to slide left and right | _boolean_ | `false` |
| lazy-render | Whether to enable tab content lazy render | _boolean_ | `true` |
| scrollspy | Whether to use scrollspy mode | _boolean_ | `false` |
| offset-top | Sticky offset top , supports `px` `vw` `vh` `rem` unit, default `px` | _number \| string_ | `0` |
| swipe-threshold | Set swipe tabs threshold | _number \| string_ | `5` |
| title-active-color | Title active color | _string_ | - |
| title-inactive-color | Title inactive color | _string_ | - |
| before-change | Callback function before changing tabs, return `false` to prevent change, support return Promise | _(name: number \| string) => boolean \| Promise\<boolean\>_ | - |

### Tab Props

| Attribute | Description | Type | Default |
| --- | --- | --- | --- |
| title | Title | _string_ | - |
| disabled | Whether to disable tab | _boolean_ | `false` |
| dot | Whether to show red dot on the title | _boolean_ | `false` |
| badge | Content of the badge on the title | _number \| string_ | - |
| name | Identifier | _number \| string_ | Index of tab |
| url | Link | _string_ | - |
| to | Target route of the link, same as to of vue-router | _string \| object_ | - |
| replace | If true, the navigation will not leave a history record | _boolean_ | `false` |
| title-style | Custom title style | _string \| Array \| object_ | - |
| title-class | Custom title class name | _string \| Array \| object_ | - |
| show-zero-badge `v3.2.2` | Whether to show badge when the value is zero | _boolean_ | `true` |

### Tabs Events

| Event | Description | Arguments |
| --- | --- | --- |
| click-tab `v3.1.4` | Emitted when a tab is clicked | _{ name: string \| number, title: string, event: MouseEvent, disabled: boolean }_ |
| change | Emitted when active tab changed | _name: string \| number, title: string_ |
| rendered | Emitted when content first rendered in lazy-render mode | _name: string \| number, title: string_ |
| scroll | Emitted when tab scrolling in sticky mode | _{ scrollTop: number, isFixed: boolean }_ |

<<<<<<< HEAD
=======
> Tips: click and disabled event is deprecated, place use click-tab event instead.

>>>>>>> 666089ed
### Tabs Methods

Use [ref](https://v3.vuejs.org/guide/component-template-refs.html) to get Tabs instance and call instance methods.

| Name | Description | Attribute | Return value |
| --- | --- | --- | --- |
| resize | Resize Tabs when container element resized or visibility changed | - | - |
| scrollTo | Go to specified tab in scrollspy mode | _name: string \| number_ | - |

### Types

The component exports the following type definitions:

```ts
import type { TabProps, TabsType, TabsProps, TabsInstance } from 'vant';
```

`TabsInstance` is the type of component instance:

```ts
import { ref } from 'vue';
import type { TabsInstance } from 'vant';

const tabsRef = ref<TabsInstance>();

tabsRef.value?.scrollTo(0);
```

### Tabs Slots

| Name                | Description               |
| ------------------- | ------------------------- |
| nav-left            | Custom nav left content   |
| nav-right           | Custom nav right content  |
| nav-bottom `v3.1.1` | Custom nav bottom content |

### Tab Slots

| Name    | Description      |
| ------- | ---------------- |
| default | Content of tab   |
| title   | Custom tab title |

## Theming

### CSS Variables

The component provides the following CSS variables, which can be used to customize styles. Please refer to [ConfigProvider component](#/en-US/config-provider).

| Name                          | Default Value               | Description |
| ----------------------------- | --------------------------- | ----------- |
| --van-tab-text-color          | _var(--van-gray-7)_         | -           |
| --van-tab-active-text-color   | _var(--van-text-color)_     | -           |
| --van-tab-disabled-text-color | _var(--van-text-color-3)_   | -           |
| --van-tab-font-size           | _var(--van-font-size-md)_   | -           |
| --van-tab-line-height         | _var(--van-line-height-md)_ | -           |
| --van-tabs-default-color      | _var(--van-primary-color)_  | -           |
| --van-tabs-line-height        | _44px_                      | -           |
| --van-tabs-card-height        | _30px_                      | -           |
| --van-tabs-nav-background     | _var(--van-background-2)_   | -           |
| --van-tabs-bottom-bar-width   | _40px_                      | -           |
| --van-tabs-bottom-bar-height  | _3px_                       | -           |
| --van-tabs-bottom-bar-color   | _var(--van-primary-color)_  | -           |<|MERGE_RESOLUTION|>--- conflicted
+++ resolved
@@ -283,11 +283,6 @@
 | rendered | Emitted when content first rendered in lazy-render mode | _name: string \| number, title: string_ |
 | scroll | Emitted when tab scrolling in sticky mode | _{ scrollTop: number, isFixed: boolean }_ |
 
-<<<<<<< HEAD
-=======
-> Tips: click and disabled event is deprecated, place use click-tab event instead.
-
->>>>>>> 666089ed
 ### Tabs Methods
 
 Use [ref](https://v3.vuejs.org/guide/component-template-refs.html) to get Tabs instance and call instance methods.
