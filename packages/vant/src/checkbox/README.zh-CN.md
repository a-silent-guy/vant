# Checkbox 复选框

### 介绍

在一组备选项中进行多选。

### 引入

通过以下方式来全局注册组件，更多注册方式请参考[组件注册](#/zh-CN/advanced-usage#zu-jian-zhu-ce)。

```js
import { createApp } from 'vue';
import { Checkbox, CheckboxGroup } from 'vant';

const app = createApp();
app.use(Checkbox);
app.use(CheckboxGroup);
```

## 代码演示

### 基础用法

通过 `v-model` 绑定复选框的勾选状态。

```html
<van-checkbox v-model="checked">复选框</van-checkbox>
```

```js
import { ref } from 'vue';

export default {
  setup() {
    const checked = ref(true);
    return { checked };
  },
};
```

### 禁用状态

通过设置 `disabled` 属性可以禁用复选框。

```html
<van-checkbox v-model="checked" disabled>复选框</van-checkbox>
```

### 自定义形状

将 `shape` 属性设置为 `square`，复选框的形状会变成方形。

```html
<van-checkbox v-model="checked" shape="square">复选框</van-checkbox>
```

### 自定义颜色

通过 `checked-color` 属性设置选中状态的图标颜色。

```html
<van-checkbox v-model="checked" checked-color="#ee0a24">复选框</van-checkbox>
```

### 自定义大小

通过 `icon-size` 属性可以自定义图标的大小。

```html
<van-checkbox v-model="checked" icon-size="24px">复选框</van-checkbox>
```

### 自定义图标

通过 `icon` 插槽自定义图标，可以通过 `slotProps` 判断是否为选中状态.

```html
<van-checkbox v-model="checked">
  自定义图标
  <template #icon="props">
    <img class="img-icon" :src="props.checked ? activeIcon : inactiveIcon" />
  </template>
</van-checkbox>

<style>
  .img-icon {
    height: 20px;
  }
</style>
```

```js
import { ref } from 'vue';

export default {
  setup() {
    const checked = ref(true);
    return {
      checked,
      activeIcon: 'https://img.yzcdn.cn/vant/user-active.png',
      inactiveIcon: 'https://img.yzcdn.cn/vant/user-inactive.png',
    };
  },
};
```

### 禁用文本点击

设置 `label-disabled` 属性后，点击图标以外的内容不会触发复选框切换。

```html
<van-checkbox v-model="checked" label-disabled>复选框</van-checkbox>
```

### 复选框组

复选框可以与复选框组一起使用，复选框组通过 `v-model` 数组绑定复选框的勾选状态。

```html
<van-checkbox-group v-model="checked">
  <van-checkbox name="a">复选框 a</van-checkbox>
  <van-checkbox name="b">复选框 b</van-checkbox>
</van-checkbox-group>
```

```js
import { ref } from 'vue';

export default {
  setup() {
    const checked = ref(['a', 'b']);
    return { checked };
  },
};
```

### 水平排列

将 `direction` 属性设置为 `horizontal` 后，复选框组会变成水平排列。

```html
<van-checkbox-group v-model="checked" direction="horizontal">
  <van-checkbox name="a">复选框 a</van-checkbox>
  <van-checkbox name="b">复选框 b</van-checkbox>
</van-checkbox-group>
```

```js
import { ref } from 'vue';

export default {
  setup() {
    const checked = ref([]);
    return { checked };
  },
};
```

### 限制最大可选数

通过 `max` 属性可以限制复选框组的最大可选数。

```html
<van-checkbox-group v-model="checked" :max="2">
  <van-checkbox name="a">复选框 a</van-checkbox>
  <van-checkbox name="b">复选框 b</van-checkbox>
  <van-checkbox name="c">复选框 c</van-checkbox>
</van-checkbox-group>
```

### 全选与反选

通过 `CheckboxGroup` 实例上的 `toggleAll` 方法可以实现全选与反选。

```html
<van-checkbox-group v-model="checked" ref="checkboxGroup">
  <van-checkbox name="a">复选框 a</van-checkbox>
  <van-checkbox name="b">复选框 b</van-checkbox>
  <van-checkbox name="c">复选框 c</van-checkbox>
</van-checkbox-group>

<van-button type="primary" @click="checkAll">全选</van-button>
<van-button type="primary" @click="toggleAll">反选</van-button>
```

```js
import { ref } from 'vue';

export default {
  setup() {
    const checked = ref([]);
    const checkboxGroup = ref(null);

    const checkAll = () => {
      checkboxGroup.value.toggleAll(true);
    }
    const toggleAll = () => {
      checkboxGroup.value.toggleAll();
    },

    return {
      checked,
      checkAll,
      toggleAll,
      checkboxGroup,
    };
  },
};
```

### 搭配单元格组件使用

搭配单元格组件使用时，需要再引入 `Cell` 和 `CellGroup` 组件，并通过 `Checkbox` 实例上的 toggle 方法触发切换。

```html
<van-checkbox-group v-model="checked">
  <van-cell-group inset>
    <van-cell
      v-for="(item, index) in list"
      clickable
      :key="item"
      :title="`复选框 ${item}`"
      @click="toggle(index)"
    >
      <template #right-icon>
        <van-checkbox
          :name="item"
          :ref="el => checkboxRefs[index] = el"
          @click.stop
        />
      </template>
    </van-cell>
  </van-cell-group>
</van-checkbox-group>
```

```js
import { ref, onBeforeUpdate } from 'vue';

export default {
  setup() {
    const checked = ref([]);
    const checkboxRefs = ref([]);
    const toggle = (index) => {
      checkboxRefs.value[index].toggle();
    };

    onBeforeUpdate(() => {
      checkboxRefs.value = [];
    });

    return {
      list: ['a', 'b'],
      toggle,
      checked,
      checkboxRefs,
    };
  },
};
```

## API

### Checkbox Props

| 参数           | 说明                      | 类型               | 默认值    |
| -------------- | ------------------------- | ------------------ | --------- |
| v-model        | 是否为选中状态            | _boolean_          | `false`   |
| name           | 标识符                    | _any_              | -         |
| shape          | 形状，可选值为 `square`   | _string_           | `round`   |
| disabled       | 是否禁用复选框            | _boolean_          | `false`   |
| label-disabled | 是否禁用复选框文本点击    | _boolean_          | `false`   |
| label-position | 文本位置，可选值为 `left` | _string_           | `right`   |
| icon-size      | 图标大小，默认单位为 `px` | _number \| string_ | `20px`    |
| checked-color  | 选中状态颜色              | _string_           | `#1989fa` |
| bind-group     | 是否与复选框组绑定        | _boolean_          | `true`    |

### CheckboxGroup Props

| 参数 | 说明 | 类型 | 默认值 |
| --- | --- | --- | --- |
| v-model | 所有选中项的标识符 | _any[]_ | - |
| disabled | 是否禁用所有复选框 | _boolean_ | `false` |
| max | 最大可选数，`0` 为无限制 | _number \| string_ | `0` |
| direction | 排列方向，可选值为 `horizontal` | _string_ | `vertical` |
| icon-size | 所有复选框的图标大小，默认单位为 `px` | _number \| string_ | `20px` |
| checked-color | 所有复选框的选中状态颜色 | _string_ | `#1989fa` |

### Checkbox Events

| 事件名 | 说明                     | 回调参数            |
| ------ | ------------------------ | ------------------- |
| change | 当绑定值变化时触发的事件 | _checked: boolean_  |
| click  | 点击复选框时触发         | _event: MouseEvent_ |

### CheckboxGroup Events

| 事件名 | 说明                     | 回调参数       |
| ------ | ------------------------ | -------------- |
| change | 当绑定值变化时触发的事件 | _names: any[]_ |

### Checkbox Slots

| 名称    | 说明       | 参数                                      |
| ------- | ---------- | ----------------------------------------- |
| default | 自定义文本 | -                                         |
| icon    | 自定义图标 | _{ checked: boolean, disabled: boolean }_ |

### CheckboxGroup 方法

通过 ref 可以获取到 CheckboxGroup 实例并调用实例方法，详见[组件实例方法](#/zh-CN/advanced-usage#zu-jian-shi-li-fang-fa)。

| 方法名 | 说明 | 参数 | 返回值 |
| --- | --- | --- | --- |
| toggleAll | 切换所有复选框，传 `true` 为选中，`false` 为取消选中，不传参为取反 | _options?: boolean \| object_ | - |

### toggleAll 方法示例

```js
const { checkboxGroup } = this.$refs;

// 全部反选
checkboxGroup.toggleAll();
// 全部选中
checkboxGroup.toggleAll(true);
// 全部取消
checkboxGroup.toggleAll(false);

// 全部反选，并跳过禁用的复选框
checkboxGroup.toggleAll({
  skipDisabled: true,
});
// 全部选中，并跳过禁用的复选框
checkboxGroup.toggleAll({
  checked: true,
  skipDisabled: true,
});
```

### Checkbox 方法

通过 ref 可以获取到 Checkbox 实例并调用实例方法，详见[组件实例方法](#/zh-CN/advanced-usage#zu-jian-shi-li-fang-fa)。

| 方法名 | 说明 | 参数 | 返回值 |
| --- | --- | --- | --- |
| toggle | 切换选中状态，传 `true` 为选中，`false` 为取消选中，不传参为取反 | _checked?: boolean_ | - |

### 类型定义

组件导出以下类型定义：

```ts
import type {
  CheckboxProps,
  CheckboxShape,
  CheckboxInstance,
  CheckboxLabelPosition,
  CheckboxGroupProps,
  CheckboxGroupInstance,
  CheckboxGroupDirection,
  CheckboxGroupToggleAllOptions,
} from 'vant';
```

`CheckboxInstance` 和 `CheckboxGroupInstance` 是组件实例的类型，用法如下：

```ts
import { ref } from 'vue';
import type { CheckboxInstance, CheckboxGroupInstance } from 'vant';

const checkboxRef = ref<CheckboxInstance>();
const checkboxGroupRef = ref<CheckboxGroupInstance>();

checkboxRef.value?.toggle();
checkboxGroupRef.value?.toggleAll();
```

## 主题定制

### 样式变量

组件提供了下列 CSS 变量，可用于自定义样式，使用方法请参考 [ConfigProvider 组件](#/zh-CN/config-provider)。

| 名称 | 默认值 | 描述 |
| --- | --- | --- |
| --van-checkbox-size | _20px_ | - |
| --van-checkbox-border-color | _var(--van-gray-5)_ | - |
| --van-checkbox-duration | _var(--van-duration-fast)_ | - |
| --van-checkbox-label-margin | _var(--van-padding-xs)_ | - |
| --van-checkbox-label-color | _var(--van-text-color)_ | - |
| --van-checkbox-checked-icon-color | _var(--van-primary-color)_ | - |
| --van-checkbox-disabled-icon-color | _var(--van-gray-5)_ | - |
<<<<<<< HEAD
| --van-checkbox-disabled-label-color | _var(--van-text-color-tertiary)_ | - |
| --van-checkbox-disabled-background | _var(--van-border-color)_ | - |
=======
| --van-checkbox-disabled-label-color | _var(--van-text-color-3)_ | - |
| --van-checkbox-disabled-background-color | _var(--van-border-color)_ | - |
>>>>>>> 1607079f
<|MERGE_RESOLUTION|>--- conflicted
+++ resolved
@@ -381,19 +381,14 @@
 
 组件提供了下列 CSS 变量，可用于自定义样式，使用方法请参考 [ConfigProvider 组件](#/zh-CN/config-provider)。
 
-| 名称 | 默认值 | 描述 |
-| --- | --- | --- |
-| --van-checkbox-size | _20px_ | - |
-| --van-checkbox-border-color | _var(--van-gray-5)_ | - |
-| --van-checkbox-duration | _var(--van-duration-fast)_ | - |
-| --van-checkbox-label-margin | _var(--van-padding-xs)_ | - |
-| --van-checkbox-label-color | _var(--van-text-color)_ | - |
-| --van-checkbox-checked-icon-color | _var(--van-primary-color)_ | - |
-| --van-checkbox-disabled-icon-color | _var(--van-gray-5)_ | - |
-<<<<<<< HEAD
-| --van-checkbox-disabled-label-color | _var(--van-text-color-tertiary)_ | - |
-| --van-checkbox-disabled-background | _var(--van-border-color)_ | - |
-=======
-| --van-checkbox-disabled-label-color | _var(--van-text-color-3)_ | - |
-| --van-checkbox-disabled-background-color | _var(--van-border-color)_ | - |
->>>>>>> 1607079f
+| 名称                                | 默认值                     | 描述 |
+| ----------------------------------- | -------------------------- | ---- |
+| --van-checkbox-size                 | _20px_                     | -    |
+| --van-checkbox-border-color         | _var(--van-gray-5)_        | -    |
+| --van-checkbox-duration             | _var(--van-duration-fast)_ | -    |
+| --van-checkbox-label-margin         | _var(--van-padding-xs)_    | -    |
+| --van-checkbox-label-color          | _var(--van-text-color)_    | -    |
+| --van-checkbox-checked-icon-color   | _var(--van-primary-color)_ | -    |
+| --van-checkbox-disabled-icon-color  | _var(--van-gray-5)_        | -    |
+| --van-checkbox-disabled-label-color | _var(--van-text-color-3)_  | -    |
+| --van-checkbox-disabled-background  | _var(--van-border-color)_  | -    |