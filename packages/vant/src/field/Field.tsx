import {
  ref,
  watch,
  provide,
  computed,
  nextTick,
  reactive,
  onMounted,
  defineComponent,
  type PropType,
  type ExtractPropTypes,
} from 'vue';

// Utils
import {
  isDef,
  extend,
  addUnit,
  toArray,
  FORM_KEY,
  numericProp,
  unknownProp,
  resetScroll,
  formatNumber,
  preventDefault,
  makeStringProp,
  makeNumericProp,
  createNamespace,
} from '../utils';
import {
  cutString,
  runSyncRule,
  endComposing,
  mapInputType,
  startComposing,
  getRuleMessage,
  resizeTextarea,
  getStringLength,
  runRuleValidator,
} from './utils';
import { cellSharedProps } from '../cell/Cell';

// Composables
import { CUSTOM_FIELD_INJECTION_KEY, useParent } from '@vant/use';
import { useId } from '../composables/use-id';
import { useExpose } from '../composables/use-expose';

// Components
import { Icon } from '../icon';
import { Cell } from '../cell';

// Types
import type {
  FieldRule,
  FieldType,
  FieldExpose,
  FieldTextAlign,
  FieldClearTrigger,
  FieldFormatTrigger,
  FieldValidateError,
  FieldAutosizeConfig,
  FieldValidationStatus,
  FieldValidateTrigger,
  FieldFormSharedProps,
} from './types';

const [name, bem] = createNamespace('field');

// provide to Search component to inherit
export const fieldSharedProps = {
  id: String,
  name: String,
  leftIcon: String,
  rightIcon: String,
  autofocus: Boolean,
  clearable: Boolean,
  maxlength: numericProp,
  formatter: Function as PropType<(value: string) => string>,
  clearIcon: makeStringProp('clear'),
  modelValue: makeNumericProp(''),
  inputAlign: String as PropType<FieldTextAlign>,
  placeholder: String,
  autocomplete: String,
  errorMessage: String,
  enterkeyhint: String,
  clearTrigger: makeStringProp<FieldClearTrigger>('focus'),
  formatTrigger: makeStringProp<FieldFormatTrigger>('onChange'),
  error: {
    type: Boolean,
    default: null,
  },
  disabled: {
    type: Boolean,
    default: null,
  },
  readonly: {
    type: Boolean,
    default: null,
  },
};

const fieldProps = extend({}, cellSharedProps, fieldSharedProps, {
  rows: numericProp,
  type: makeStringProp<FieldType>('text'),
  rules: Array as PropType<FieldRule[]>,
  autosize: [Boolean, Object] as PropType<boolean | FieldAutosizeConfig>,
  labelWidth: numericProp,
  labelClass: unknownProp,
  labelAlign: String as PropType<FieldTextAlign>,
  showWordLimit: Boolean,
  errorMessageAlign: String as PropType<FieldTextAlign>,
  colon: {
    type: Boolean,
    default: null,
  },
});

export type FieldProps = ExtractPropTypes<typeof fieldProps>;

export default defineComponent({
  name,

  props: fieldProps,

  emits: [
    'blur',
    'focus',
    'clear',
    'keypress',
<<<<<<< HEAD
    'clickInput',
    'clickLeftIcon',
    'clickRightIcon',
=======
    'click-input',
    'end-validate',
    'start-validate',
    'click-left-icon',
    'click-right-icon',
>>>>>>> 6f94627b
    'update:modelValue',
  ],

  setup(props, { emit, slots }) {
    const id = useId();
    const state = reactive({
      status: 'unvalidated' as FieldValidationStatus,
      focused: false,
      validateMessage: '',
    });

    const inputRef = ref<HTMLInputElement>();
    const customValue = ref<() => unknown>();

    const { parent: form } = useParent(FORM_KEY);

    const getModelValue = () => String(props.modelValue ?? '');

    const getProp = <T extends FieldFormSharedProps>(key: T) => {
      if (isDef(props[key])) {
        return props[key];
      }
      if (form && isDef(form.props[key])) {
        return form.props[key];
      }
    };

    const showClear = computed(() => {
      const readonly = getProp('readonly');

      if (props.clearable && !readonly) {
        const hasValue = getModelValue() !== '';
        const trigger =
          props.clearTrigger === 'always' ||
          (props.clearTrigger === 'focus' && state.focused);

        return hasValue && trigger;
      }
      return false;
    });

    const formValue = computed(() => {
      if (customValue.value && slots.input) {
        return customValue.value();
      }
      return props.modelValue;
    });

    const runRules = (rules: FieldRule[]) =>
      rules.reduce(
        (promise, rule) =>
          promise.then(() => {
            if (state.status === 'failed') {
              return;
            }

            let { value } = formValue;

            if (rule.formatter) {
              value = rule.formatter(value, rule);
            }

            if (!runSyncRule(value, rule)) {
              state.status = 'failed';
              state.validateMessage = getRuleMessage(value, rule);
              return;
            }

            if (rule.validator) {
              return runRuleValidator(value, rule).then((result) => {
                if (result && typeof result === 'string') {
                  state.status = 'failed';
                  state.validateMessage = result;
                } else if (result === false) {
                  state.status = 'failed';
                  state.validateMessage = getRuleMessage(value, rule);
                }
              });
            }
          }),
        Promise.resolve()
      );

    const resetValidation = () => {
      state.status = 'unvalidated';
      state.validateMessage = '';
    };

    const endValidate = () => emit('end-validate', { status: state.status });

    const validate = (rules = props.rules) =>
      new Promise<FieldValidateError | void>((resolve) => {
        resetValidation();
        if (rules) {
          emit('start-validate');
          runRules(rules).then(() => {
            if (state.status === 'failed') {
              resolve({
                name: props.name,
                message: state.validateMessage,
              });
              endValidate();
            } else {
              state.status = 'passed';
              resolve();
              endValidate();
            }
          });
        } else {
          resolve();
        }
      });

    const validateWithTrigger = (trigger: FieldValidateTrigger) => {
      if (form && props.rules) {
        const { validateTrigger } = form.props;
        const defaultTrigger = toArray(validateTrigger).includes(trigger);
        const rules = props.rules.filter((rule) => {
          if (rule.trigger) {
            return toArray(rule.trigger).includes(trigger);
          }
          return defaultTrigger;
        });

        if (rules.length) {
          validate(rules);
        }
      }
    };

    // native maxlength have incorrect line-break counting
    // see: https://github.com/youzan/vant/issues/5033
    const limitValueLength = (value: string) => {
      const { maxlength } = props;
      if (isDef(maxlength) && getStringLength(value) > maxlength) {
        const modelValue = getModelValue();
        if (modelValue && getStringLength(modelValue) === +maxlength) {
          return modelValue;
        }
        return cutString(value, +maxlength);
      }
      return value;
    };

    const updateValue = (
      value: string,
      trigger: FieldFormatTrigger = 'onChange'
    ) => {
      value = limitValueLength(value);

      if (props.type === 'number' || props.type === 'digit') {
        const isNumber = props.type === 'number';
        value = formatNumber(value, isNumber, isNumber);
      }

      if (props.formatter && trigger === props.formatTrigger) {
        value = props.formatter(value);
      }

      if (inputRef.value && inputRef.value.value !== value) {
        inputRef.value.value = value;
      }

      if (value !== props.modelValue) {
        emit('update:modelValue', value);
      }
    };

    const onInput = (event: Event) => {
      // skip update value when composing
      if (!event.target!.composing) {
        updateValue((event.target as HTMLInputElement).value);
      }
    };

    const blur = () => inputRef.value?.blur();
    const focus = () => inputRef.value?.focus();

    const adjustTextareaSize = () => {
      const input = inputRef.value;
      if (props.type === 'textarea' && props.autosize && input) {
        resizeTextarea(input, props.autosize);
      }
    };

    const onFocus = (event: Event) => {
      state.focused = true;
      emit('focus', event);
      nextTick(adjustTextareaSize);

      // readonly not work in legacy mobile safari
      if (getProp('readonly')) {
        blur();
      }
    };

    const onBlur = (event: Event) => {
      if (getProp('readonly')) {
        return;
      }

      state.focused = false;
      updateValue(getModelValue(), 'onBlur');
      emit('blur', event);
      validateWithTrigger('onBlur');
      nextTick(adjustTextareaSize);
      resetScroll();
    };

    const onClickInput = (event: MouseEvent) => emit('clickInput', event);

    const onClickLeftIcon = (event: MouseEvent) => emit('clickLeftIcon', event);

    const onClickRightIcon = (event: MouseEvent) =>
      emit('clickRightIcon', event);

    const onClear = (event: MouseEvent) => {
      preventDefault(event);
      emit('update:modelValue', '');
      emit('clear', event);
    };

    const showError = computed(() => {
      if (typeof props.error === 'boolean') {
        return props.error;
      }
      if (form && form.props.showError && state.status === 'failed') {
        return true;
      }
    });

    const labelStyle = computed(() => {
      const labelWidth = getProp('labelWidth');
      if (labelWidth) {
        return { width: addUnit(labelWidth) };
      }
    });

    const onKeypress = (event: KeyboardEvent) => {
      const ENTER_CODE = 13;

      if (event.keyCode === ENTER_CODE) {
        const submitOnEnter = form && form.props.submitOnEnter;
        if (!submitOnEnter && props.type !== 'textarea') {
          preventDefault(event);
        }

        // trigger blur after click keyboard search button
        if (props.type === 'search') {
          blur();
        }
      }

      emit('keypress', event);
    };

    const getInputId = () => props.id || `${id}-input`;

    const getValidationStatus = () => state.status;

    const renderInput = () => {
      const controlClass = bem('control', [
        getProp('inputAlign'),
        {
          error: showError.value,
          custom: !!slots.input,
          'min-height': props.type === 'textarea' && !props.autosize,
        },
      ]);

      if (slots.input) {
        return (
          <div class={controlClass} onClick={onClickInput}>
            {slots.input()}
          </div>
        );
      }

      const inputAttrs = {
        id: getInputId(),
        ref: inputRef,
        name: props.name,
        rows: props.rows !== undefined ? +props.rows : undefined,
        class: controlClass,
        disabled: getProp('disabled'),
        readonly: getProp('readonly'),
        autofocus: props.autofocus,
        placeholder: props.placeholder,
        autocomplete: props.autocomplete,
        enterkeyhint: props.enterkeyhint,
        'aria-labelledby': props.label ? `${id}-label` : undefined,
        onBlur,
        onFocus,
        onInput,
        onClick: onClickInput,
        onChange: endComposing,
        onKeypress,
        onCompositionend: endComposing,
        onCompositionstart: startComposing,
      };

      if (props.type === 'textarea') {
        return <textarea {...inputAttrs} />;
      }

      return <input {...mapInputType(props.type)} {...inputAttrs} />;
    };

    const renderLeftIcon = () => {
      const leftIconSlot = slots['left-icon'];

      if (props.leftIcon || leftIconSlot) {
        return (
          <div class={bem('left-icon')} onClick={onClickLeftIcon}>
            {leftIconSlot ? (
              leftIconSlot()
            ) : (
              <Icon name={props.leftIcon} classPrefix={props.iconPrefix} />
            )}
          </div>
        );
      }
    };

    const renderRightIcon = () => {
      const rightIconSlot = slots['right-icon'];

      if (props.rightIcon || rightIconSlot) {
        return (
          <div class={bem('right-icon')} onClick={onClickRightIcon}>
            {rightIconSlot ? (
              rightIconSlot()
            ) : (
              <Icon name={props.rightIcon} classPrefix={props.iconPrefix} />
            )}
          </div>
        );
      }
    };

    const renderWordLimit = () => {
      if (props.showWordLimit && props.maxlength) {
        const count = getStringLength(getModelValue());
        return (
          <div class={bem('word-limit')}>
            <span class={bem('word-num')}>{count}</span>/{props.maxlength}
          </div>
        );
      }
    };

    const renderMessage = () => {
      if (form && form.props.showErrorMessage === false) {
        return;
      }

      const message = props.errorMessage || state.validateMessage;

      if (message) {
        const slot = slots['error-message'];
        const errorMessageAlign = getProp('errorMessageAlign');
        return (
          <div class={bem('error-message', errorMessageAlign)}>
            {slot ? slot({ message }) : message}
          </div>
        );
      }
    };

    const renderLabel = () => {
      const colon = getProp('colon') ? ':' : '';

      if (slots.label) {
        return [slots.label(), colon];
      }
      if (props.label) {
        return (
          <label id={`${id}-label`} for={getInputId()}>
            {props.label + colon}
          </label>
        );
      }
    };

    const renderFieldBody = () => [
      <div class={bem('body')}>
        {renderInput()}
        {showClear.value && (
          <Icon
            name={props.clearIcon}
            class={bem('clear')}
            onTouchstart={onClear}
          />
        )}
        {renderRightIcon()}
        {slots.button && <div class={bem('button')}>{slots.button()}</div>}
      </div>,
      renderWordLimit(),
      renderMessage(),
    ];

    useExpose<FieldExpose>({
      blur,
      focus,
      validate,
      formValue,
      resetValidation,
      getValidationStatus,
    });

    provide(CUSTOM_FIELD_INJECTION_KEY, {
      customValue,
      resetValidation,
      validateWithTrigger,
    });

    watch(
      () => props.modelValue,
      () => {
        updateValue(getModelValue());
        resetValidation();
        validateWithTrigger('onChange');
        nextTick(adjustTextareaSize);
      }
    );

    onMounted(() => {
      updateValue(getModelValue(), props.formatTrigger);
      nextTick(adjustTextareaSize);
    });

    return () => {
      const disabled = getProp('disabled');
      const labelAlign = getProp('labelAlign');
      const Label = renderLabel();
      const LeftIcon = renderLeftIcon();

      return (
        <Cell
          v-slots={{
            icon: LeftIcon ? () => LeftIcon : null,
            title: Label ? () => Label : null,
            value: renderFieldBody,
            extra: slots.extra,
          }}
          size={props.size}
          icon={props.leftIcon}
          class={bem({
            error: showError.value,
            disabled,
            [`label-${labelAlign}`]: labelAlign,
          })}
          center={props.center}
          border={props.border}
          isLink={props.isLink}
          clickable={props.clickable}
          titleStyle={labelStyle.value}
          valueClass={bem('value')}
          titleClass={[
            bem('label', [labelAlign, { required: props.required }]),
            props.labelClass,
          ]}
          arrowDirection={props.arrowDirection}
        />
      );
    };
  },
});<|MERGE_RESOLUTION|>--- conflicted
+++ resolved
@@ -127,17 +127,11 @@
     'focus',
     'clear',
     'keypress',
-<<<<<<< HEAD
     'clickInput',
+    'endValidate',
+    'startValidate',
     'clickLeftIcon',
     'clickRightIcon',
-=======
-    'click-input',
-    'end-validate',
-    'start-validate',
-    'click-left-icon',
-    'click-right-icon',
->>>>>>> 6f94627b
     'update:modelValue',
   ],
 
@@ -226,13 +220,13 @@
       state.validateMessage = '';
     };
 
-    const endValidate = () => emit('end-validate', { status: state.status });
+    const endValidate = () => emit('endValidate', { status: state.status });
 
     const validate = (rules = props.rules) =>
       new Promise<FieldValidateError | void>((resolve) => {
         resetValidation();
         if (rules) {
-          emit('start-validate');
+          emit('startValidate');
           runRules(rules).then(() => {
             if (state.status === 'failed') {
               resolve({
