--- conflicted
+++ resolved
@@ -2,13 +2,9 @@
   watch,
   provide,
   computed,
-<<<<<<< HEAD
   onActivated,
   onDeactivated,
   onBeforeUnmount,
-=======
-  watchEffect,
->>>>>>> 1945c35b
   defineComponent,
   type PropType,
   type InjectionKey,
@@ -37,11 +33,8 @@
 
 const configProviderProps = {
   tag: makeStringProp<keyof HTMLElementTagNameMap>('div'),
-<<<<<<< HEAD
   theme: makeStringProp<ConfigProviderTheme>('light'),
-=======
   zIndex: Number,
->>>>>>> 1945c35b
   themeVars: Object as PropType<Record<string, Numeric>>,
   iconPrefix: String,
 };
