--- conflicted
+++ resolved
@@ -48,8 +48,7 @@
 
   &--card {
     color: var(--van-tabs-default-color);
-    border-right: var(--van-border-width-base) solid
-      var(--van-tabs-default-color);
+    border-right: var(--van-border-width) solid var(--van-tabs-default-color);
 
     &:last-child {
       border-right: none;
@@ -123,36 +122,12 @@
       box-sizing: border-box;
       height: var(--van-tabs-card-height);
       margin: 0 var(--van-padding-md);
-<<<<<<< HEAD
       border: var(--van-border-width) solid var(--van-tabs-default-color);
-      border-radius: var(--van-radius-sm);
-
-      .van-tab {
-        color: var(--van-tabs-default-color);
-        border-right: var(--van-border-width) solid
-          var(--van-tabs-default-color);
-
-        &:last-child {
-          border-right: none;
-        }
-
-        &.van-tab--active {
-          color: var(--van-white);
-          background-color: var(--van-tabs-default-color);
-        }
-
-        &--disabled {
-          color: var(--van-tab-disabled-text-color);
-        }
-      }
-=======
-      border: var(--van-border-width-base) solid var(--van-tabs-default-color);
       border-radius: var(--van-border-radius-sm);
     }
 
     &--card&--shrink {
       display: inline-flex;
->>>>>>> 34d958f1
     }
   }
 
