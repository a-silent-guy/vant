import {
  ref,
  watch,
  computed,
  reactive,
  nextTick,
  onActivated,
  defineComponent,
<<<<<<< HEAD
  ExtractPropTypes,
  ComponentPublicInstance,
=======
  getCurrentInstance,
  type PropType,
  type InjectionKey,
  type CSSProperties,
  type ExtractPropTypes,
  type ComponentPublicInstance,
>>>>>>> 34d958f1
} from 'vue';

// Utils
import {
  pick,
  isDef,
  addUnit,
  isHidden,
  unitToPx,
  truthProp,
  numericProp,
  Interceptor,
  windowWidth,
  getElementTop,
  makeStringProp,
  callInterceptor,
  createNamespace,
  makeNumericProp,
  setRootScrollTop,
  BORDER_TOP_BOTTOM,
  type ComponentInstance,
} from '../utils';
import { scrollLeftTo, scrollTopTo } from './utils';

// Composables
import {
  useRect,
  useChildren,
  useScrollParent,
  useEventListener,
  onMountedOrActivated,
} from '@vant/use';
import { useId } from '../composables/use-id';
import { route, RouteProps } from '../composables/use-route';
import { useRefs } from '../composables/use-refs';
import { useExpose } from '../composables/use-expose';
import { onPopupReopen } from '../composables/on-popup-reopen';

// Components
import { Sticky } from '../sticky';
import TabsTitle from './TabsTitle';
import TabsContent from './TabsContent';

// Types
import type { TabsProvide, TabsType } from './types';

const [name, bem] = createNamespace('tabs');

const tabsProps = {
  type: makeStringProp<TabsType>('line'),
  color: String,
  border: Boolean,
  sticky: Boolean,
  shrink: Boolean,
  active: makeNumericProp(0),
  duration: makeNumericProp(0.3),
  animated: Boolean,
  ellipsis: truthProp,
  swipeable: Boolean,
  scrollspy: Boolean,
  offsetTop: makeNumericProp(0),
  background: String,
  lazyRender: truthProp,
  lineWidth: numericProp,
  lineHeight: numericProp,
  beforeChange: Function as PropType<Interceptor>,
  swipeThreshold: makeNumericProp(5),
  titleActiveColor: String,
  titleInactiveColor: String,
};

export type TabsProps = ExtractPropTypes<typeof tabsProps>;

export const TABS_KEY: InjectionKey<TabsProvide> = Symbol(name);

export default defineComponent({
  name,

  props: tabsProps,

  emits: ['change', 'scroll', 'rendered', 'click-tab', 'update:active'],

  setup(props, { emit, slots }) {
    let tabHeight: number;
    let lockScroll: boolean;
    let stickyFixed: boolean;

    const root = ref<HTMLElement>();
    const navRef = ref<HTMLElement>();
    const wrapRef = ref<HTMLElement>();

    const id = useId();
    const scroller = useScrollParent(root);
    const [titleRefs, setTitleRefs] = useRefs<ComponentInstance>();
    const { children, linkChildren } = useChildren(TABS_KEY);

    const state = reactive({
      inited: false,
      position: '',
      lineStyle: {} as CSSProperties,
      currentIndex: -1,
    });

    // whether the nav is scrollable
    const scrollable = computed(
      () =>
        children.length > props.swipeThreshold ||
        !props.ellipsis ||
        props.shrink
    );

    const navStyle = computed(() => ({
      borderColor: props.color,
      background: props.background,
    }));

    const getTabName = (
      tab: ComponentInstance,
      index: number
    ): number | string => tab.name ?? index;

    const currentName = computed(() => {
      const activeTab = children[state.currentIndex];

      if (activeTab) {
        return getTabName(activeTab, state.currentIndex);
      }
    });

    const offsetTopPx = computed(() => unitToPx(props.offsetTop));

    const scrollOffset = computed(() => {
      if (props.sticky) {
        return offsetTopPx.value + tabHeight;
      }
      return 0;
    });

    // scroll active tab into view
    const scrollIntoView = (immediate?: boolean) => {
      const nav = navRef.value;
      const titles = titleRefs.value;

      if (!scrollable.value || !nav || !titles || !titles[state.currentIndex]) {
        return;
      }

      const title = titles[state.currentIndex].$el;
      const to = title.offsetLeft - (nav.offsetWidth - title.offsetWidth) / 2;

      scrollLeftTo(nav, to, immediate ? 0 : +props.duration);
    };

    // update nav bar style
    const setLine = () => {
      const shouldAnimate = state.inited;

      nextTick(() => {
        const titles = titleRefs.value;

        if (
          !titles ||
          !titles[state.currentIndex] ||
          props.type !== 'line' ||
          isHidden(root.value!)
        ) {
          return;
        }

        const title = titles[state.currentIndex].$el;
        const { lineWidth, lineHeight } = props;
        const left = title.offsetLeft + title.offsetWidth / 2;

        const lineStyle: CSSProperties = {
          width: addUnit(lineWidth),
          backgroundColor: props.color,
          transform: `translateX(${left}px) translateX(-50%)`,
        };

        if (shouldAnimate) {
          lineStyle.transitionDuration = `${props.duration}s`;
        }

        if (isDef(lineHeight)) {
          const height = addUnit(lineHeight);
          lineStyle.height = height;
          lineStyle.borderRadius = height;
        }

        state.lineStyle = lineStyle;
      });
    };

    const findAvailableTab = (index: number) => {
      const diff = index < state.currentIndex ? -1 : 1;

      while (index >= 0 && index < children.length) {
        if (!children[index].disabled) {
          return index;
        }

        index += diff;
      }
    };

    const setCurrentIndex = (currentIndex: number) => {
      const newIndex = findAvailableTab(currentIndex);

      if (!isDef(newIndex)) {
        return;
      }

      const newTab = children[newIndex];
      const newName = getTabName(newTab, newIndex);
      const shouldEmitChange = state.currentIndex !== null;

      state.currentIndex = newIndex;

      if (newName !== props.active) {
        emit('update:active', newName);

        if (shouldEmitChange) {
          emit('change', newName, newTab.title);
        }
      }
    };

    // correct the index of active tab
    const setCurrentIndexByName = (name: number | string) => {
      const matched = children.find(
        (tab, index) => getTabName(tab, index) === name
      );

      const index = matched ? children.indexOf(matched) : 0;
      setCurrentIndex(index);
    };

    const scrollToCurrentContent = (immediate = false) => {
      if (props.scrollspy) {
        const target = children[state.currentIndex].$el;

        if (target && scroller.value) {
          const to = getElementTop(target, scroller.value) - scrollOffset.value;

          lockScroll = true;
          scrollTopTo(
            scroller.value,
            to,
            immediate ? 0 : +props.duration,
            () => {
              lockScroll = false;
            }
          );
        }
      }
    };

    // emit event when clicked
    const onClickTab = (
      item: ComponentInstance,
      index: number,
      event: MouseEvent
    ) => {
      const { title, disabled } = children[index];
      const name = getTabName(children[index], index);

      if (!disabled) {
        callInterceptor(props.beforeChange, {
          args: [name],
          done: () => {
            setCurrentIndex(index);
            scrollToCurrentContent();
          },
        });

        route(item as ComponentPublicInstance<RouteProps>);
      }

      emit('click-tab', {
        name,
        title,
        event,
        disabled,
      });
    };

    const onStickyScroll = (params: {
      isFixed: boolean;
      scrollTop: number;
    }) => {
      stickyFixed = params.isFixed;
      emit('scroll', params);
    };

    const scrollTo = (name: number | string) => {
      nextTick(() => {
        setCurrentIndexByName(name);
        scrollToCurrentContent(true);
      });
    };

    const getCurrentIndexOnScroll = () => {
      for (let index = 0; index < children.length; index++) {
        const { top } = useRect(children[index].$el);

        if (top > scrollOffset.value) {
          return index === 0 ? 0 : index - 1;
        }
      }

      return children.length - 1;
    };

    const onScroll = () => {
      if (props.scrollspy && !lockScroll) {
        const index = getCurrentIndexOnScroll();
        setCurrentIndex(index);
      }
    };

    const renderNav = () =>
      children.map((item, index) => (
        <TabsTitle
          v-slots={{ title: item.$slots.title }}
          id={`${id}-${index}`}
          ref={setTitleRefs(index)}
          type={props.type}
          color={props.color}
          style={item.titleStyle}
          class={item.titleClass}
          shrink={props.shrink}
          isActive={index === state.currentIndex}
          controls={item.id}
          scrollable={scrollable.value}
          activeColor={props.titleActiveColor}
          inactiveColor={props.titleInactiveColor}
          onClick={(event: MouseEvent) => onClickTab(item, index, event)}
          {...pick(item, [
            'dot',
            'badge',
            'title',
            'disabled',
            'showZeroBadge',
          ])}
        />
      ));

    const renderLine = () => {
      if (props.type === 'line' && children.length) {
        return <div class={bem('line')} style={state.lineStyle} />;
      }
    };

    const renderHeader = () => {
      const { type, border } = props;
      return (
        <div
          ref={wrapRef}
          class={[
            bem('wrap'),
            { [BORDER_TOP_BOTTOM]: type === 'line' && border },
          ]}
        >
          <div
            ref={navRef}
            role="tablist"
            class={bem('nav', [
              type,
              { shrink: props.shrink, complete: scrollable.value },
            ])}
            style={navStyle.value}
            aria-orientation="horizontal"
          >
            {slots['nav-left']?.()}
            {renderNav()}
            {renderLine()}
            {slots['nav-right']?.()}
          </div>
        </div>
      );
    };

    watch([() => props.color, windowWidth], setLine);

    watch(
      () => props.active,
      (value) => {
        if (value !== currentName.value) {
          setCurrentIndexByName(value);
        }
      }
    );

    watch(
      () => children.length,
      () => {
        if (state.inited) {
          setCurrentIndexByName(props.active);
          setLine();
          nextTick(() => {
            scrollIntoView(true);
          });
        }
      }
    );

    watch(
      () => state.currentIndex,
      () => {
        scrollIntoView();
        setLine();

        // scroll to correct position
        if (stickyFixed && !props.scrollspy) {
          setRootScrollTop(
            Math.ceil(getElementTop(root.value!) - offsetTopPx.value)
          );
        }
      }
    );

    const init = () => {
      setCurrentIndexByName(props.active);
      nextTick(() => {
        state.inited = true;
        if (wrapRef.value) {
          tabHeight = useRect(wrapRef.value).height;
        }
        scrollIntoView(true);
      });
    };

    const onRendered = (name: string | number, title?: string) =>
      emit('rendered', name, title);

    useExpose({
      resize: setLine,
      scrollTo,
    });

    onActivated(setLine);
    onPopupReopen(setLine);
    onMountedOrActivated(init);
    useEventListener('scroll', onScroll, { target: scroller });

    linkChildren({
      id,
      props,
      setLine,
      onRendered,
      currentName,
      scrollIntoView,
    });

    return () => (
      <div ref={root} class={bem([props.type])}>
        {props.sticky ? (
          <Sticky
            container={root.value}
            offsetTop={offsetTopPx.value}
            onScroll={onStickyScroll}
          >
            {renderHeader()}
            {slots['nav-bottom']?.()}
          </Sticky>
        ) : (
          [renderHeader(), slots['nav-bottom']?.()]
        )}
        <TabsContent
          count={children.length}
          inited={state.inited}
          animated={props.animated}
          duration={props.duration}
          swipeable={props.swipeable}
          lazyRender={props.lazyRender}
          currentIndex={state.currentIndex}
          onChange={setCurrentIndex}
        >
          {slots.default?.()}
        </TabsContent>
      </div>
    );
  },
});<|MERGE_RESOLUTION|>--- conflicted
+++ resolved
@@ -6,17 +6,11 @@
   nextTick,
   onActivated,
   defineComponent,
-<<<<<<< HEAD
-  ExtractPropTypes,
-  ComponentPublicInstance,
-=======
-  getCurrentInstance,
   type PropType,
   type InjectionKey,
   type CSSProperties,
   type ExtractPropTypes,
   type ComponentPublicInstance,
->>>>>>> 34d958f1
 } from 'vue';
 
 // Utils
