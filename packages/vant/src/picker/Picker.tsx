--- conflicted
+++ resolved
@@ -71,23 +71,7 @@
   emits: ['confirm', 'cancel', 'change'],
 
   setup(props, { emit, slots }) {
-<<<<<<< HEAD
-=======
-    if (process.env.NODE_ENV !== 'production') {
-      if (slots.default) {
-        console.warn(
-          '[Vant] Picker: "default" slot is deprecated, please use "toolbar" slot instead.'
-        );
-      }
-      if (props.valueKey) {
-        console.warn(
-          '[Vant] Picker: "valueKey" prop is deprecated, please use "columnsFieldNames" prop instead.'
-        );
-      }
-    }
-
     const hasOptions = ref(false);
->>>>>>> 34d958f1
     const formattedColumns = ref<PickerObjectColumn[]>([]);
 
     const {
