# Picker

### Intro

The picker component is usually used with [Popup](#/en-US/popup) Component.

### Install

Register component globally via `app.use`, refer to [Component Registration](#/en-US/advanced-usage#zu-jian-zhu-ce) for more registration ways.

```js
import { createApp } from 'vue';
import { Picker } from 'vant';

const app = createApp();
app.use(Picker);
```

## Usage

### Basic Usage

```html
<van-picker
  title="Title"
  :columns="columns"
  @confirm="onConfirm"
  @cancel="onCancel"
  @change="onChange"
/>
```

```js
import { Toast } from 'vant';

export default {
  setup() {
    const columns = [
      { text: 'Delaware', value: 'Delaware' },
      { text: 'Florida', value: 'Florida' },
      { text: 'Wenzhou', value: 'Wenzhou' },
      { text: 'Indiana', value: 'Indiana' },
      { text: 'Maine', value: 'Maine' },
    ];
    const onConfirm = ({ selectedValues }) => {
      Toast(`Value: ${selectedValues.join(',')}`);
    };
    const onChange = ({ selectedValues }) => {
      Toast(`Value: ${selectedValues.join(',')}`);
    };
    const onCancel = () => Toast('Cancel');

    return {
      columns,
      onChange,
      onCancel,
      onConfirm,
    };
  },
};
```

### With Popup

```html
<van-field
  v-model="result"
  is-link
  readonly
  label="City"
  placeholder="Choose City"
  @click="showPicker = true"
/>
<van-popup v-model:show="showPicker" round position="bottom">
  <van-picker
    title="Title"
    :columns="columns"
    @cancel="showPicker = false"
    @confirm="onConfirm"
  />
</van-popup>
```

```js
import { ref } from 'vue';

export default {
  setup() {
    const columns = [
      { text: 'Delaware', value: 'Delaware' },
      { text: 'Florida', value: 'Florida' },
      { text: 'Wenzhou', value: 'Wenzhou' },
      { text: 'Indiana', value: 'Indiana' },
      { text: 'Maine', value: 'Maine' },
    ];
    const result = ref('');
    const showPicker = ref(false);

    const onConfirm = ({ selectedOptions }) => {
      showPicker.value = false;
      fieldValue.value = selectedOptions[0].text;
    };

    return {
      result,
      columns,
      onConfirm,
      showPicker,
    };
  },
};
```

### v-model

Using `v-model` to bind selected values.

```html
<van-picker v-model="selectedValues" title="Title" :columns="columns" />
```

```js
import { Toast } from 'vant';

export default {
  setup() {
    const columns = [
      { text: 'Delaware', value: 'Delaware' },
      { text: 'Florida', value: 'Florida' },
      { text: 'Wenzhou', value: 'Wenzhou' },
      { text: 'Indiana', value: 'Indiana' },
      { text: 'Maine', value: 'Maine' },
    ];
    const selectedValues = ref(['Wenzhou']);

    return {
      columns,
      selectedValues,
    };
  },
};
```

### Multiple Columns

```html
<van-picker title="Title" :columns="columns" />
```

```js
export default {
  setup() {
    const columns = [
      [
        { text: 'Monday', value: 'Monday' },
        { text: 'Tuesday', value: 'Tuesday' },
        { text: 'Wednesday', value: 'Wednesday' },
        { text: 'Thursday', value: 'Thursday' },
        { text: 'Friday', value: 'Friday' },
      ],
      [
        { text: 'Morning', value: 'Morning' },
        { text: 'Afternoon', value: 'Afternoon' },
        { text: 'Evening', value: 'Evening' },
      ],
    ];

    return { columns };
  },
};
```

### Cascade

```html
<van-picker title="Title" :columns="columns" />
```

```js
export default {
  setup() {
    const columns = [
      {
        text: 'Zhejiang',
        value: 'Zhejiang',
        children: [
          {
            text: 'Hangzhou',
            value: 'Hangzhou',
            children: [
              { text: 'Xihu', value: 'Xihu' },
              { text: 'Yuhang', value: 'Yuhang' },
            ],
          },
          {
            text: 'Wenzhou',
            value: 'Wenzhou',
            children: [
              { text: 'Lucheng', value: 'Lucheng' },
              { text: 'Ouhai', value: 'Ouhai' },
            ],
          },
        ],
      },
      {
        text: 'Fujian',
        value: 'Fujian',
        children: [
          {
            text: 'Fuzhou',
            value: 'Fuzhou',
            children: [
              { text: 'Gulou', value: 'Gulou' },
              { text: 'Taijiang', value: 'Taijiang' },
            ],
          },
          {
            text: 'Xiamen',
            value: 'Xiamen',
            children: [
              { text: 'Siming', value: 'Siming' },
              { text: 'Haicang', value: 'Haicang' },
            ],
          },
        ],
      },
    ];

    return { columns };
  },
};
```

### Disable option

```html
<van-picker :columns="columns" />
```

```js
export default {
  setup() {
    const columns = [
      { text: 'Delaware', value: 'Delaware', disabled: true },
      { text: 'Florida', value: 'Florida' },
      { text: 'Wenzhou', value: 'Wenzhou' },
    ];
    return { columns };
  },
};
```

### Loading

When Picker columns data is acquired asynchronously, use `loading` prop to show loading prompt.

```html
<van-picker title="Title" :columns="columns" :loading="loading" />
```

```js
import { ref } from 'vue';

export default {
  setup() {
    const columns = ref([]);
    const loading = ref(true);

    setTimeout(() => {
      columns.value = [{ text: 'Option', value: 'option' }];
      loading.value = false;
    }, 1000);

    return { columns, loading };
  },
};
```

### Custom Columns Field

```html
<van-picker
  :title="Title"
  :columns="columns"
  :columns-field-names="customFieldName"
/>
```

```js
export default {
  setup() {
    const columns = [
      {
        cityName: 'Zhejiang',
        cities: [
          {
            cityName: 'Hangzhou',
            cities: [{ cityName: 'Xihu' }, { cityName: 'Yuhang' }],
          },
          {
            cityName: 'Wenzhou',
            cities: [{ cityName: 'Lucheng' }, { cityName: 'Ouhai' }],
          },
        ],
      },
      {
        cityName: 'Fujian',
        cities: [
          {
            cityName: 'Fuzhou',
            cities: [{ cityName: 'Gulou' }, { cityName: 'Taijiang' }],
          },
          {
            cityName: 'Xiamen',
            cities: [{ cityName: 'Siming' }, { cityName: 'Haicang' }],
          },
        ],
      },
    ];

    const customFieldName = {
      text: 'cityName',
      value: 'cityName',
      children: 'cities',
    };

    return {
      columns,
      customFieldName,
    };
  },
};
```

## API

### Props

| Attribute | Description | Type | Default |
| --- | --- | --- | --- |
| columns | Columns data | _PickerOption[] \| PickerOption[][]_ | `[]` |
| columns-field-names | custom columns field | _object_ | `{ text: 'text', value: 'value', children: 'children' }` |
| title | Toolbar title | _string_ | - |
| confirm-button-text | Text of confirm button | _string_ | `Confirm` |
| cancel-button-text | Text of cancel button | _string_ | `Cancel` |
| toolbar-position | Toolbar position, cat be set to `bottom` | _string_ | `top` |
| loading | Whether to show loading prompt | _boolean_ | `false` |
| show-toolbar | Whether to show toolbar | _boolean_ | `true` |
| allow-html | Whether to allow HTML in option text | _boolean_ | `false` |
<<<<<<< HEAD
| option-height | Option height, supports `px` `vw` `vh` `rem` unit, default `px` | _number \| string_ | `44` |
| visible-option-num | Count of visible columns | _number \| string_ | `6` |
| swipe-duration | Duration of the momentum animation，unit `ms` | _number \| string_ | `1000` |
=======
| default-index | Default value index of single column picker | _number \| string_ | `0` |
| item-height | Option height, supports `px` `vw` `vh` `rem` unit, default `px` | _number \| string_ | `44` |
| visible-item-count | Count of visible columns | _number \| string_ | `6` |
| swipe-duration | Duration of the momentum animation, unit `ms` | _number \| string_ | `1000` |
>>>>>>> 666089ed

### Events

| Event | Description | Arguments |
| --- | --- | --- |
<<<<<<< HEAD
| confirm | Emitted when the confirm button is clicked | _{ selectedValues, selectedOptions }_ |
| cancel | Emitted when the cancel button is clicked | _{ selectedValues, selectedOptions }_ |
| change | Emitted when current option is changed | _{ selectedValues, selectedOptions, columnIndex }_ |
=======
| confirm | Emitted when click confirm button.<br>**Notice: the arguments return an array when the multiple columns mode.** | _currentValue: PickerOption \| PickerOption[], currentIndex: number \| number[]_ |
| cancel | Emitted when click cancel button.<br>**Notice: the arguments return an array when the multiple columns mode.** | _currentValue: PickerOption \| PickerOption[], currentIndex: number \| number[]_ |
| change | Emitted when current option changed.<br>**Notice: the arguments return an array when the multiple columns mode.** | _currentValue: PickerOption \| PickerOption[], currentIndex: number \| number[]_ |
>>>>>>> 666089ed

### Slots

| Name            | Description                  | SlotProps              |
| --------------- | ---------------------------- | ---------------------- |
| toolbar `3.1.2` | Custom toolbar content       | -                      |
| title           | Custom title                 | -                      |
| confirm         | Custom confirm button text   | -                      |
| cancel          | Custom cancel button text    | -                      |
| option          | Custom option content        | _option: PickerOption_ |
| columns-top     | Custom content above columns | -                      |
| columns-bottom  | Custom content below columns | -                      |

### Data Structure of PickerOption

| Key       | Description               | Type                        |
| --------- | ------------------------- | --------------------------- |
| text      | Text                      | _string \| number_          |
| value     | Value of option           | _string \| number_          |
| disabled  | Whether to disable option | _boolean_                   |
| children  | Cascade children options  | _PickerOption[]_            |
| className | ClassName for this option | _string \| Array \| object_ |

### Methods

Use [ref](https://v3.vuejs.org/guide/component-template-refs.html) to get Picker instance and call instance methods.

| Name | Description | Attribute | Return value |
| --- | --- | --- | --- |
| confirm | Stop scrolling and emit confirm event | - | - |
| getSelectedOptions | Get current selected options | - | _(PickerOption \| undefined)[]_ |

### Types

The component exports the following type definitions:

```ts
import type {
  PickerProps,
  PickerColumn,
  PickerOption,
  PickerInstance,
  PickerFieldNames,
  PickerToolbarPosition,
  PickerCancelEventParams,
  PickerChangeEventParams,
  PickerConfirmEventParams,
} from 'vant';
```

`PickerInstance` is the type of component instance:

```ts
import { ref } from 'vue';
import type { PickerInstance } from 'vant';

const pickerRef = ref<PickerInstance>();

pickerRef.value?.confirm();
```

## Theming

### CSS Variables

The component provides the following CSS variables, which can be used to customize styles. Please refer to [ConfigProvider component](#/en-US/config-provider).

| Name | Default Value | Description |
| --- | --- | --- |
| --van-picker-background | _var(--van-background-2)_ | - |
| --van-picker-toolbar-height | _44px_ | - |
| --van-picker-title-font-size | _var(--van-font-size-lg)_ | - |
| --van-picker-title-line-height | _var(--van-line-height-md)_ | - |
| --van-picker-action-padding | _0 var(--van-padding-md)_ | - |
| --van-picker-action-font-size | _var(--van-font-size-md)_ | - |
| --van-picker-confirm-action-color | _var(--van-link-color)_ | - |
| --van-picker-cancel-action-color | _var(--van-text-color-2)_ | - |
| --van-picker-option-padding | _0 var(--van-padding-base)_ | - |
| --van-picker-option-font-size | _var(--van-font-size-lg)_ | - |
| --van-picker-option-text-color | _var(--van-text-color)_ | - |
| --van-picker-option-disabled-opacity | _0.3_ | - |
| --van-picker-mask-color | _linear-gradient_ | - |
| --van-picker-loading-icon-color | _var(--van-primary-color)_ | - |
| --van-picker-loading-mask-color | _rgba(255, 255, 255, 0.9)_ | - |<|MERGE_RESOLUTION|>--- conflicted
+++ resolved
@@ -347,30 +347,17 @@
 | loading | Whether to show loading prompt | _boolean_ | `false` |
 | show-toolbar | Whether to show toolbar | _boolean_ | `true` |
 | allow-html | Whether to allow HTML in option text | _boolean_ | `false` |
-<<<<<<< HEAD
 | option-height | Option height, supports `px` `vw` `vh` `rem` unit, default `px` | _number \| string_ | `44` |
 | visible-option-num | Count of visible columns | _number \| string_ | `6` |
-| swipe-duration | Duration of the momentum animation，unit `ms` | _number \| string_ | `1000` |
-=======
-| default-index | Default value index of single column picker | _number \| string_ | `0` |
-| item-height | Option height, supports `px` `vw` `vh` `rem` unit, default `px` | _number \| string_ | `44` |
-| visible-item-count | Count of visible columns | _number \| string_ | `6` |
 | swipe-duration | Duration of the momentum animation, unit `ms` | _number \| string_ | `1000` |
->>>>>>> 666089ed
 
 ### Events
 
 | Event | Description | Arguments |
 | --- | --- | --- |
-<<<<<<< HEAD
 | confirm | Emitted when the confirm button is clicked | _{ selectedValues, selectedOptions }_ |
 | cancel | Emitted when the cancel button is clicked | _{ selectedValues, selectedOptions }_ |
 | change | Emitted when current option is changed | _{ selectedValues, selectedOptions, columnIndex }_ |
-=======
-| confirm | Emitted when click confirm button.<br>**Notice: the arguments return an array when the multiple columns mode.** | _currentValue: PickerOption \| PickerOption[], currentIndex: number \| number[]_ |
-| cancel | Emitted when click cancel button.<br>**Notice: the arguments return an array when the multiple columns mode.** | _currentValue: PickerOption \| PickerOption[], currentIndex: number \| number[]_ |
-| change | Emitted when current option changed.<br>**Notice: the arguments return an array when the multiple columns mode.** | _currentValue: PickerOption \| PickerOption[], currentIndex: number \| number[]_ |
->>>>>>> 666089ed
 
 ### Slots
 
