# Stepper

### Intro

The stepper component consists of an increase button, a decrease button and an input box, which are used to input and adjust numbers within a certain range.

### Install

Register component globally via `app.use`, refer to [Component Registration](#/en-US/advanced-usage#zu-jian-zhu-ce) for more registration ways.

```js
import { createApp } from 'vue';
import { Stepper } from 'vant';

const app = createApp();
app.use(Stepper);
```

## Usage

### Basic Usage

```html
<van-stepper v-model="value" />
```

```js
import { ref } from 'vue';

export default {
  setup() {
    const value = ref(1);
    return { value };
  },
};
```

### Step

```html
<van-stepper v-model="value" step="2" />
```

### Range

```html
<van-stepper v-model="value" min="5" max="8" />
```

### Integer

```html
<van-stepper v-model="value" integer />
```

### Disabled

```html
<van-stepper v-model="value" disabled />
```

### Disable Input

```html
<van-stepper v-model="value" disable-input />
```

### Decimal Length

```html
<van-stepper v-model="value" step="0.2" :decimal-length="1" />
```

### Custom Size

```html
<van-stepper v-model="value" input-width="40px" button-size="32px" />
```

### Before Change

```html
<van-stepper v-model="value" :before-change="beforeChange" />
```

```js
import { ref } from 'vue';
import { Toast } from 'vant';

export default {
  setup() {
    const value = ref(1);

    const beforeChange = (value) => {
      Toast.loading({ forbidClick: true });

      return new Promise((resolve) => {
        setTimeout(() => {
          Toast.clear();
          // resolve 'true' or 'false'
          resolve(true);
        }, 500);
      });
    };

    return {
      value,
      beforeChange,
    };
  },
};
```

### Round Theme

```html
<van-stepper v-model="value" theme="round" button-size="22" disable-input />
```

## API

### Props

| Attribute | Description | Type | Default |
| --- | --- | --- | --- |
| v-model | Current value | _number \| string_ | - |
| min | Min value | _number \| string_ | `1` |
| max | Max value | _number \| string_ | - |
| default-value | Default value, valid when v-model is empty | _number \| string_ | `1` |
| step | Value change step | _number \| string_ | `1` |
| name | Stepper name | _number \| string_ | - |
| input-width | Input width | _number \| string_ | `32px` |
| button-size | Button size | _number \| string_ | `28px` |
| decimal-length | Decimal length | _number \| string_ | - |
| theme | Theme, can be set to `round` | _string_ | - |
| placeholder | Input placeholder | _string_ | - |
| integer | Whether to allow only integers | _boolean_ | `false` |
| disabled | Whether to disable value change | _boolean_ | `false` |
| disable-plus | Whether to disable plus button | _boolean_ | `false` |
| disable-minus | Whether to disable minus button | _boolean_ | `false` |
| disable-input | Whether to disable input | _boolean_ | `false` |
| before-change | Callback function before changing，return `false` to prevent change，support return Promise | _(value: number \| string) => boolean \| Promise\<boolean\>_ | `false` |
| show-plus | Whether to show plus button | _boolean_ | `true` |
| show-minus | Whether to show minus button | _boolean_ | `true` |
| show-input | Whether to show input | _boolean_ | `true` |
| long-press | Whether to allow long press | _boolean_ | `true` |
| allow-empty | Whether to allow the input to be empty | _boolean_ | `false` |

### Events

| Event | Description | Arguments |
| --- | --- | --- |
| change | Emitted when value changed | _value: string, detail: { name: string }_ |
| overlimit | Emitted when a disabled button is clicked | - |
| plus | Emitted when the plus button is clicked | - |
| minus | Emitted when the minus button is clicked | - |
| focus | Emitted when the input is focused | _event: Event_ |
| blur | Emitted when the input is blurred | _event: Event_ |

### Types

The component exports the following type definitions:

```ts
import type { StepperTheme, StepperProps } from 'vant';
```

## Theming

### CSS Variables

The component provides the following CSS variables, which can be used to customize styles. Please refer to [ConfigProvider component](#/en-US/config-provider).

| Name | Default Value | Description |
| --- | --- | --- |
| --van-stepper-background | _var(--van-active-color)_ | - |
| --van-stepper-button-icon-color | _var(--van-text-color)_ | - |
| --van-stepper-button-disabled-color | _var(--van-background)_ | - |
| --van-stepper-button-disabled-icon-color | _var(--van-gray-5)_ | - |
| --van-stepper-button-round-theme-color | _var(--van-danger-color)_ | - |
| --van-stepper-input-width | _32px_ | - |
| --van-stepper-input-height | _28px_ | - |
| --van-stepper-input-font-size | _var(--van-font-size-md)_ | - |
| --van-stepper-input-line-height | _normal_ | - |
| --van-stepper-input-text-color | _var(--van-text-color)_ | - |
<<<<<<< HEAD
| --van-stepper-input-disabled-text-color | _var(--van-text-color-tertiary)_ | - |
| --van-stepper-input-disabled-background | _var(--van-active-color)_ | - |
| --van-stepper-radius | _var(--van-radius-md)_ | - |
=======
| --van-stepper-input-disabled-text-color | _var(--van-text-color-3)_ | - |
| --van-stepper-input-disabled-background-color | _var(--van-active-color)_ | - |
| --van-stepper-border-radius | _var(--van-border-radius-md)_ | - |
>>>>>>> 1607079f
<|MERGE_RESOLUTION|>--- conflicted
+++ resolved
@@ -183,12 +183,6 @@
 | --van-stepper-input-font-size | _var(--van-font-size-md)_ | - |
 | --van-stepper-input-line-height | _normal_ | - |
 | --van-stepper-input-text-color | _var(--van-text-color)_ | - |
-<<<<<<< HEAD
-| --van-stepper-input-disabled-text-color | _var(--van-text-color-tertiary)_ | - |
+| --van-stepper-input-disabled-text-color | _var(--van-text-color-3)_ | - |
 | --van-stepper-input-disabled-background | _var(--van-active-color)_ | - |
-| --van-stepper-radius | _var(--van-radius-md)_ | - |
-=======
-| --van-stepper-input-disabled-text-color | _var(--van-text-color-3)_ | - |
-| --van-stepper-input-disabled-background-color | _var(--van-active-color)_ | - |
-| --van-stepper-border-radius | _var(--van-border-radius-md)_ | - |
->>>>>>> 1607079f
+| --van-stepper-radius | _var(--van-radius-md)_ | - |