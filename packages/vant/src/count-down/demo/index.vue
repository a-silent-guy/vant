--- conflicted
+++ resolved
@@ -5,10 +5,6 @@
 import { ref } from 'vue';
 import { useTranslate } from '../../../docs/site/use-translate';
 import { Toast } from '../../toast';
-<<<<<<< HEAD
-import type { CountDownInstance } from '..';
-=======
->>>>>>> b5d0fec6
 
 const t = useTranslate({
   'zh-CN': {
