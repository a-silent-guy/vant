# Switch 开关

### 介绍

用于在打开和关闭状态之间进行切换。

### 引入

通过以下方式来全局注册组件，更多注册方式请参考[组件注册](#/zh-CN/advanced-usage#zu-jian-zhu-ce)。

```js
import { createApp } from 'vue';
import { Switch } from 'vant';

const app = createApp();
app.use(Switch);
```

## 代码演示

### 基础用法

通过 `v-model` 绑定开关的选中状态，`true` 表示开，`false` 表示关。

```html
<van-switch v-model="checked" />
```

```js
import { ref } from 'vue';

export default {
  setup() {
    const checked = ref(true);
    return { checked };
  },
};
```

### 禁用状态

通过 `disabled` 属性来禁用开关，禁用状态下开关不可点击。

```html
<van-switch v-model="checked" disabled />
```

### 加载状态

通过 `loading` 属性设置开关为加载状态，加载状态下开关不可点击。

```html
<van-switch v-model="checked" loading />
```

### 自定义大小

通过 `size` 属性自定义开关的大小。

```html
<van-switch v-model="checked" size="22px" />
```

### 自定义颜色

`active-color` 属性表示打开时的背景色，`inactive-color` 表示关闭时的背景色。

```html
<van-switch v-model="checked" active-color="#ee0a24" inactive-color="#dcdee0" />
```

### 自定义按钮

通过 `node` 插槽自定义按钮的内容。

```html
<van-switch v-model="checked">
  <div class="icon-wrapper">
    <van-icon :name="checked ? 'success' : 'cross'" />
  </div>
</van-switch>

<style>
  .icon-wrapper {
    display: flex;
    width: 100%;
    justify-content: center;
    font-size: 18px;
  }

  .icon-wrapper .van-icon-success {
    line-height: 32px;
    color: var(--van-blue);
  }

  .icon-wrapper .van-icon-cross {
    line-height: 32px;
    color: var(--van-gray-5);
  }
</style>
```

### 异步控制

需要异步控制开关时，可以使用 `modelValue` 属性和 `update:model-value` 事件代替 `v-model`，并在事件回调函数中手动处理开关状态。

```html
<van-switch :model-value="checked" @update:model-value="onUpdateValue" />
```

```js
import { ref } from 'vue';
import { Dialog } from 'vant';

export default {
  setup() {
    const checked = ref(true);
    const onUpdateValue = (newValue) => {
      Dialog.confirm({
        title: '提醒',
        message: '是否切换开关？',
      }).then(() => {
        checked.value = newValue;
      });
    };

    return {
      checked,
      onUpdateValue,
    };
  },
};
```

### 搭配单元格使用

```html
<van-cell center title="标题">
  <template #right-icon>
    <van-switch v-model="checked" />
  </template>
</van-cell>
```

## API

### Props

<<<<<<< HEAD
| 参数 | 说明 | 类型 | 默认值 |
| --- | --- | --- | --- |
| v-model | 开关选中状态 | _any_ | `false` |
| loading | 是否为加载状态 | _boolean_ | `false` |
| disabled | 是否为禁用状态 | _boolean_ | `false` |
| size | 开关按钮的尺寸，默认单位为 `px` | _number \| string_ | `26px` |
| active-color | 打开时的背景色 | _string_ | `#1989fa` |
| inactive-color | 关闭时的背景色 | _string_ | `rgba(120, 120, 128, 0.16)` |
| active-value | 打开时对应的值 | _any_ | `true` |
| inactive-value | 关闭时对应的值 | _any_ | `false` |
=======
| 参数           | 说明                      | 类型               | 默认值    |
| -------------- | ------------------------- | ------------------ | --------- |
| v-model        | 开关选中状态              | _any_              | `false`   |
| loading        | 是否为加载状态            | _boolean_          | `false`   |
| disabled       | 是否为禁用状态            | _boolean_          | `false`   |
| size           | 开关尺寸，默认单位为 `px` | _number \| string_ | `30px`    |
| active-color   | 打开时的背景色            | _string_           | `#1989fa` |
| inactive-color | 关闭时的背景色            | _string_           | `white`   |
| active-value   | 打开时对应的值            | _any_              | `true`    |
| inactive-value | 关闭时对应的值            | _any_              | `false`   |
>>>>>>> 88d44cf4

### Events

| 事件名 | 说明               | 回调参数            |
| ------ | ------------------ | ------------------- |
| change | 开关状态切换时触发 | _value: any_        |
| click  | 点击时触发         | _event: MouseEvent_ |

### Slots

| 名称                | 说明                 | 参数 |
| ------------------- | -------------------- | ---- |
| node `v3.5.0`       | 自定义按钮的内容     | -    |
| background `v3.5.0` | 自定义开关的背景内容 | -    |

### 类型定义

组件导出以下类型定义：

```ts
import type { SwitchProps } from 'vant';
```

## 主题定制

### 样式变量

组件提供了下列 CSS 变量，可用于自定义样式，使用方法请参考 [ConfigProvider 组件](#/zh-CN/config-provider)。

| 名称                          | 默认值                            | 描述 |
| ----------------------------- | --------------------------------- | ---- |
| --van-switch-size             | _26px_                            | -    |
| --van-switch-width            | _calc(1.8em + 4px)_               | -    |
| --van-switch-height           | _calc(1em + 4px)_                 | -    |
| --van-switch-node-size        | _1em_                             | -    |
| --van-switch-node-background  | _var(--van-white)_                | -    |
| --van-switch-node-shadow      | _0 3px 1px 0 rgba(0, 0, 0, 0.05)_ | -    |
| --van-switch-background       | _rgba(120, 120, 128, 0.16)_       | -    |
| --van-switch-on-background    | _var(--van-primary-color)_        | -    |
| --van-switch-duration         | _var(--van-duration-base)_        | -    |
| --van-switch-disabled-opacity | _var(--van-disabled-opacity)_     | -    |<|MERGE_RESOLUTION|>--- conflicted
+++ resolved
@@ -146,7 +146,6 @@
 
 ### Props
 
-<<<<<<< HEAD
 | 参数 | 说明 | 类型 | 默认值 |
 | --- | --- | --- | --- |
 | v-model | 开关选中状态 | _any_ | `false` |
@@ -157,18 +156,6 @@
 | inactive-color | 关闭时的背景色 | _string_ | `rgba(120, 120, 128, 0.16)` |
 | active-value | 打开时对应的值 | _any_ | `true` |
 | inactive-value | 关闭时对应的值 | _any_ | `false` |
-=======
-| 参数           | 说明                      | 类型               | 默认值    |
-| -------------- | ------------------------- | ------------------ | --------- |
-| v-model        | 开关选中状态              | _any_              | `false`   |
-| loading        | 是否为加载状态            | _boolean_          | `false`   |
-| disabled       | 是否为禁用状态            | _boolean_          | `false`   |
-| size           | 开关尺寸，默认单位为 `px` | _number \| string_ | `30px`    |
-| active-color   | 打开时的背景色            | _string_           | `#1989fa` |
-| inactive-color | 关闭时的背景色            | _string_           | `white`   |
-| active-value   | 打开时对应的值            | _any_              | `true`    |
-| inactive-value | 关闭时对应的值            | _any_              | `false`   |
->>>>>>> 88d44cf4
 
 ### Events
 
