# Calendar

### Intro

Calendar component for selecting dates or date ranges.

### Install

Register component globally via `app.use`, refer to [Component Registration](#/en-US/advanced-usage#zu-jian-zhu-ce) for more registration ways.

```js
import { createApp } from 'vue';
import { Calendar } from 'vant';

const app = createApp();
app.use(Calendar);
```

## Usage

### Select Single Date

The `confirm` event will be emitted after the date selection is completed.

```html
<van-cell title="Select Single Date" :value="date" @click="show = true" />
<van-calendar v-model:show="show" @confirm="onConfirm" />
```

```js
import { ref } from 'vue';

export default {
  setup() {
    const date = ref('');
    const show = ref(false);

    const formatDate = (date) => `${date.getMonth() + 1}/${date.getDate()}`;
    const onConfirm = (value) => {
      show.value = false;
      date.value = formatDate(value);
    };

    return {
      date,
      show,
      onConfirm,
    };
  },
};
```

### Select Multiple Date

```html
<van-cell title="Select Multiple Date" :value="text" @click="show = true" />
<van-calendar v-model:show="show" type="multiple" @confirm="onConfirm" />
```

```js
import { ref } from 'vue';

export default {
  setup() {
    const text = ref('');
    const show = ref(false);

    const onConfirm = (dates) => {
      show.value = false;
      text.value = `选择了 ${dates.length} 个日期`;
    };

    return {
      text,
      show,
      onConfirm,
    };
  },
};
```

### Select Date Range

You can select a date range after setting `type` to`range`. In range mode, the date returned by the `confirm` event is an array, the first item in the array is the start time and the second item is the end time.

```html
<van-cell title="Select Date Range" :value="date" @click="show = true" />
<van-calendar v-model:show="show" type="range" @confirm="onConfirm" />
```

```js
import { ref } from 'vue';

export default {
  setup() {
    const date = ref('');
    const show = ref(false);

    const formatDate = (date) => `${date.getMonth() + 1}/${date.getDate()}`;
    const onConfirm = (values) => {
      const [start, end] = values;
      show.value = false;
      date.value = `${formatDate(start)} - ${formatDate(end)}`;
    };

    return {
      date,
      show,
      onConfirm,
    };
  },
};
```

### Quick Select

Set `show-confirm` to `false` to hide the confirm button. In this case, the `confirm` event will be emitted immediately after the selection is completed.

```html
<van-calendar v-model:show="show" :show-confirm="false" />
```

### Custom Color

Use `color` prop to custom calendar color.

```html
<van-calendar v-model:show="show" color="#1989fa" />
```

### Custom Date Range

Use `min-date` and `max-date` to custom date range.

```html
<van-calendar v-model:show="show" :min-date="minDate" :max-date="maxDate" />
```

```js
import { ref } from 'vue';

export default {
  setup() {
    const show = ref(false);

    return {
      show,
      minDate: new Date(2010, 0, 1),
      maxDate: new Date(2010, 0, 31),
    };
  },
};
```

### Custom Confirm Text

Use `confirm-text` and `confirm-disabled-text` to custom confirm text.

```html
<van-calendar
  v-model:show="show"
  type="range"
  confirm-text="OK"
  confirm-disabled-text="Select End Time"
/>
```

### Custom Day Text

Use `formatter` to custom day text.

```html
<van-calendar v-model:show="show" type="range" :formatter="formatter" />
```

```js
export default {
  setup() {
    const formatter = (day) => {
      const month = day.date.getMonth() + 1;
      const date = day.date.getDate();

      if (month === 5) {
        if (date === 1) {
          day.topInfo = 'Labor Day';
        } else if (date === 4) {
          day.topInfo = 'Youth Day';
        } else if (date === 11) {
          day.text = 'Today';
        }
      }

      if (day.type === 'start') {
        day.bottomInfo = 'In';
      } else if (day.type === 'end') {
        day.bottomInfo = 'Out';
      }

      return day;
    };

    return {
      formatter,
    };
  },
};
```

### Custom Position

Use `position` to custom popup position，can be set to `top`、`left`、`right`.

```html
<van-calendar v-model:show="show" :round="false" position="right" />
```

### Max Range

When selecting a date range, you can use the `max-range` prop to specify the maximum number of selectable days.

```html
<van-calendar type="range" :max-range="3" :style="{ height: '500px' }" />
```

### Custom First Day Of Week

Use `first-day-of-week` to custom the start day of week

```html
<van-calendar first-day-of-week="1" />
```

### Tiled display

Set `poppable` to `false`, the calendar will be displayed directly on the page instead of appearing as a popup

```html
<van-calendar
  title="Calendar"
  :poppable="false"
  :show-confirm="false"
  :style="{ height: '500px' }"
/>
```

## API

### Props

| Attribute | Description | Type | Default |
| --- | --- | --- | --- |
| type | Type，can be set to `range` `multiple` | _string_ | `single` |
| title | Title of calendar | _string_ | `Calendar` |
| color | Color for the bottom button and selected date | _string_ | `#ee0a24` |
| min-date | Min date | _Date_ | Today |
| max-date | Max date | _Date_ | Six months after the today |
| default-date | Default selected date | _Date \| Date[] \| null_ | Today |
| row-height | Row height | _number \| string_ | `64` |
| formatter | Day formatter | _(day: Day) => Day_ | - |
| poppable | Whether to show the calendar inside a popup | _boolean_ | `true` |
| lazy-render | Whether to enable lazy render | _boolean_ | `true` |
| show-mark | Whether to show background month mark | _boolean_ | `true` |
| show-title | Whether to show title | _boolean_ | `true` |
| show-subtitle | Whether to show subtitle | _boolean_ | `true` |
| show-confirm | Whether to show confirm button | _boolean_ | `true` |
| readonly | Whether to be readonly | _boolean_ | `false` |
| confirm-text | Confirm button text | _string_ | `Confirm` |
| confirm-disabled-text | Confirm button text when disabled | _string_ | `Confirm` |
| first-day-of-week | Set the start day of week | _0-6_ | `0` |

### Calendar Poppable Props

Following props are supported when the poppable is true

| Attribute | Description | Type | Default |
| --- | --- | --- | --- |
| v-model:show | Whether to show calendar | _boolean_ | `false` |
| position | Popup position, can be set to `top` `right` `left` | _string_ | `bottom` |
| round | Whether to show round corner | _boolean_ | `true` |
| close-on-popstate | Whether to close when popstate | _boolean_ | `true` |
| close-on-click-overlay | Whether to close when overlay is clicked | _boolean_ | `true` |
| safe-area-inset-bottom | Whether to enable bottom safe area adaptation | _boolean_ | `true` |
| teleport | Specifies a target element where Calendar will be mounted | _string \| Element_ | - |

### Calendar Range Props

Following props are supported when the type is range

| Attribute | Description | Type | Default |
| --- | --- | --- | --- |
| max-range | Number of selectable days | _number \| string_ | Unlimited |
| range-prompt | Error message when exceeded max range | _string_ | `Choose no more than xx days` |
| show-range-prompt | Whether prompt error message when exceeded max range | _boolean_ | `true` |
| allow-same-day | Whether the start and end time of the range is allowed on the same day | _boolean_ | `false` |

### Calendar Multiple Props

Following props are supported when the type is multiple

| Attribute | Description | Type | Default |
| --- | --- | --- | --- |
| max-range | Max count of selectable days | _number \| string_ | Unlimited |
| range-prompt | Error message when exceeded max count | _string_ | `Choose no more than xx days` |

### Data Structure of Day

| Key | Description | Type |
| --- | --- | --- |
| date | Date | _Date_ |
| type | Type, can be set to `selected`、`start`、`middle`、`end`、`disabled` | _string_ |
| text | Text | _string_ |
| topInfo | Top info | _string_ |
| bottomInfo | Bottom info | _string_ |
| className | Extra className | _string_ |

### Events

| Event | Description | Arguments |
| --- | --- | --- |
| select | Emitted when date is selected | _value: Date \| Date[]_ |
| confirm | Emitted after date selection is complete，if `show-confirm` is `true`, it is Emitted after clicking the confirm button | _value: Date \| Date[]_ |
| open | Emitted when opening Popup | - |
| close | Emitted when closing Popup | - |
| opened | Emitted when Popup is opened | - |
| closed | Emitted when Popup is closed | - |
| unselect | Emitted when unselect date when type is multiple | _value: Date_ |
| month-show | Emitted when a month enters the visible area | _{ date: Date, title: string }_ |
| over-range | Emitted when exceeded max range | - |
| click-subtitle `v3.1.3` | Emitted when clicking the subtitle | _event: MouseEvent_ |

### Slots

| Name                  | Description               | SlotProps               |
| --------------------- | ------------------------- | ----------------------- |
| title                 | Custom title              | -                       |
| subtitle `v3.1.3`     | Custom subtitle           | -                       |
| footer                | Custom footer             | -                       |
| confirm-text `v3.2.6` | Custom confirm text       | _{ disabled: boolean }_ |
| top-info `v3.0.17`    | Custom top info of day    | _day: Day_              |
| bottom-info `v3.0.17` | Custom bottom info of day | _day: Day_              |

### Methods

Use [ref](https://v3.vuejs.org/guide/component-template-refs.html) to get Calendar instance and call instance methods.

| Name | Description | Attribute | Return value |
| --- | --- | --- | --- |
| reset | Reset selected date, will reset to default date when no params passed | _date?: Date \| Date[]_ | - |
| scrollToDate | Scroll to date | _date: Date_ | - |

### Types

The component exports the following type definitions:

```ts
import type {
  CalendarType,
  CalendarProps,
  CalendarDayItem,
  CalendarDayType,
  CalendarInstance,
} from 'vant';
```

`CalendarInstance` is the type of component instance:

```ts
import { ref } from 'vue';
import type { CalendarInstance } from 'vant';

const calendarRef = ref<CalendarInstance>();

calendarRef.value?.reset();
```

## Theming

### CSS Variables

The component provides the following CSS variables, which can be used to customize styles. Please refer to [ConfigProvider component](#/en-US/config-provider).

| Name | Default Value | Description |
| --- | --- | --- |
| --van-calendar-background | _var(--van-background-light)_ | - |
| --van-calendar-popup-height | _80%_ | - |
| --van-calendar-header-shadow | _0 2px 10px rgba(125, 126, 128, 0.16)_ | - |
| --van-calendar-header-title-height | _44px_ | - |
| --van-calendar-header-title-font-size | _var(--van-font-size-lg)_ | - |
| --van-calendar-header-subtitle-font-size | _var(--van-font-size-md)_ | - |
| --van-calendar-weekdays-height | _30px_ | - |
| --van-calendar-weekdays-font-size | _var(--van-font-size-sm)_ | - |
| --van-calendar-month-title-font-size | _var(--van-font-size-md)_ | - |
| --van-calendar-month-mark-color | _fade(var(--van-gray-2), 80%)_ | - |
| --van-calendar-month-mark-font-size | _160px_ | - |
| --van-calendar-day-height | _64px_ | - |
| --van-calendar-day-font-size | _var(--van-font-size-lg)_ | - |
| --van-calendar-range-edge-color | _var(--van-white)_ | - |
| --van-calendar-range-edge-background | _var(--van-danger-color)_ | - |
| --van-calendar-range-middle-color | _var(--van-danger-color)_ | - |
| --van-calendar-range-middle-background-opacity | _0.1_ | - |
| --van-calendar-selected-day-size | _54px_ | - |
| --van-calendar-selected-day-color | _var(--van-white)_ | - |
| --van-calendar-info-font-size | _var(--van-font-size-xs)_ | - |
| --van-calendar-info-line-height | _var(--van-line-height-xs)_ | - |
<<<<<<< HEAD
| --van-calendar-selected-day-background | _var(--van-danger-color)_ | - |
| --van-calendar-day-disabled-color | _var(--van-text-color-tertiary)_ | - |
=======
| --van-calendar-selected-day-background-color | _var(--van-danger-color)_ | - |
| --van-calendar-day-disabled-color | _var(--van-text-color-3)_ | - |
>>>>>>> 1607079f
| --van-calendar-confirm-button-height | _36px_ | - |
| --van-calendar-confirm-button-margin | _7px 0_ | - |<|MERGE_RESOLUTION|>--- conflicted
+++ resolved
@@ -402,12 +402,7 @@
 | --van-calendar-selected-day-color | _var(--van-white)_ | - |
 | --van-calendar-info-font-size | _var(--van-font-size-xs)_ | - |
 | --van-calendar-info-line-height | _var(--van-line-height-xs)_ | - |
-<<<<<<< HEAD
 | --van-calendar-selected-day-background | _var(--van-danger-color)_ | - |
-| --van-calendar-day-disabled-color | _var(--van-text-color-tertiary)_ | - |
-=======
-| --van-calendar-selected-day-background-color | _var(--van-danger-color)_ | - |
 | --van-calendar-day-disabled-color | _var(--van-text-color-3)_ | - |
->>>>>>> 1607079f
 | --van-calendar-confirm-button-height | _36px_ | - |
 | --van-calendar-confirm-button-margin | _7px 0_ | - |