--- conflicted
+++ resolved
@@ -219,19 +219,14 @@
 
 The component provides the following CSS variables, which can be used to customize styles. Please refer to [ConfigProvider component](#/en-US/config-provider).
 
-| Name | Default Value | Description |
-| --- | --- | --- |
-| --van-radio-size | _20px_ | - |
-| --van-radio-border-color | _var(--van-gray-5)_ | - |
-| --van-radio-duration | _var(--van-duration-fast)_ | - |
-| --van-radio-label-margin | _var(--van-padding-xs)_ | - |
-| --van-radio-label-color | _var(--van-text-color)_ | - |
-| --van-radio-checked-icon-color | _var(--van-primary-color)_ | - |
-| --van-radio-disabled-icon-color | _var(--van-gray-5)_ | - |
-<<<<<<< HEAD
-| --van-radio-disabled-label-color | _var(--van-text-color-tertiary)_ | - |
-| --van-radio-disabled-background | _var(--van-border-color)_ | - |
-=======
-| --van-radio-disabled-label-color | _var(--van-text-color-3)_ | - |
-| --van-radio-disabled-background-color | _var(--van-border-color)_ | - |
->>>>>>> 1607079f
+| Name                             | Default Value              | Description |
+| -------------------------------- | -------------------------- | ----------- |
+| --van-radio-size                 | _20px_                     | -           |
+| --van-radio-border-color         | _var(--van-gray-5)_        | -           |
+| --van-radio-duration             | _var(--van-duration-fast)_ | -           |
+| --van-radio-label-margin         | _var(--van-padding-xs)_    | -           |
+| --van-radio-label-color          | _var(--van-text-color)_    | -           |
+| --van-radio-checked-icon-color   | _var(--van-primary-color)_ | -           |
+| --van-radio-disabled-icon-color  | _var(--van-gray-5)_        | -           |
+| --van-radio-disabled-label-color | _var(--van-text-color-3)_  | -           |
+| --van-radio-disabled-background  | _var(--van-border-color)_  | -           |