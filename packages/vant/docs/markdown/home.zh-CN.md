<div class="van-doc-card">
  <div class="van-doc-intro">
    <img class="van-doc-intro__logo" style="width: 120px; height: 120px;" src="https://img.yzcdn.cn/vant/logo.png">
    <h2 style="margin: 0; font-size: 36px; line-height: 60px;">Vant</h2>
    <p>轻量、可靠的移动端 Vue 组件库</p>
  </div>
</div>

### 介绍

Vant 是一个**轻量、可靠的移动端组件库**，于 2017 年开源。

目前 Vant 官方提供了 [Vue 2 版本](https://vant-contrib.gitee.io/vant/v2)、[Vue 3 版本](https://vant-contrib.gitee.io/vant)和[微信小程序版本](http://vant-contrib.gitee.io/vant-weapp)，并由社区团队维护 [React 版本](https://github.com/3lang3/react-vant)和[支付宝小程序版本](https://github.com/ant-move/Vant-Aliapp)。

<<<<<<< HEAD
### 版本提示

你当前浏览的是 **Vant 4.x 版本** 的文档，适用于 Vue 3 开发。如果你在使用 Vue 2，请浏览 [Vant 2 文档](https://vant-contrib.gitee.io/vant/v2)。

=======
>>>>>>> 03c2f241
### 特性

- 🚀 性能极佳，组件平均体积小于 1KB（min+gzip）
- 🚀 70+ 个高质量组件，覆盖移动端主流场景
- 💪 使用 TypeScript 编写，提供完整的类型定义
- 💪 单元测试覆盖率超过 90%，提供稳定性保障
- 📖 提供丰富的中英文文档和组件示例
- 📖 提供 Sketch 和 Axure 设计资源
- 🍭 支持 Vue 2、Vue 3 和微信小程序
- 🍭 支持主题定制，内置 700+ 个主题变量
- 🍭 支持按需引入和 Tree Shaking
- 🍭 支持无障碍访问（持续改进中）
- 🍭 支持深色模式（从 [Vant 4](https://vant-contrib.gitee.io/vant/v4/#/zh-CN/config-provider) 开始支持）
- 🍭 支持服务器端渲染
<<<<<<< HEAD
- 🍭 支持深色模式
- 🌍 支持国际化和语言包定制
=======
- 🌍 支持国际化，内置 20+ 种语言包

### 版本提示

你当前浏览的是 **Vant 3.x 版本** 的文档，适用于 Vue 3 开发。如果你在使用 Vue 2，请浏览 [Vant 2 文档](https://vant-contrib.gitee.io/vant/v2)。
>>>>>>> 03c2f241

### 快速上手

请阅读[快速上手](#/zh-CN/quickstart)章节，通过该章节你可以了解到 Vant 的安装方法和基本使用姿势。

### 浏览器支持

Vant 2 支持现代浏览器以及 Android >= 4.0、iOS >= 8.0。

Vant 3/4 支持现代浏览器以及 Chrome >= 51、iOS >= 10.0（与 Vue 3 一致）。

## 链接

### 官方生态

由 Vant 官方团队维护的项目如下：

| 项目 | 描述 |
| --- | --- |
| [vant-weapp](https://github.com/youzan/vant-weapp) | Vant 微信小程序版 |
| [vant-demo](https://github.com/youzan/vant-demo) | Vant 官方示例合集 |
| [vant-cli](https://github.com/youzan/vant/tree/dev/packages/vant-cli) | 开箱即用的组件库搭建工具 |
| [vant-icons](https://github.com/youzan/vant/tree/dev/packages/vant-icons) | Vant 图标库 |
| [vant-touch-emulator](https://github.com/youzan/vant/tree/dev/packages/vant-touch-emulator) | 在桌面端使用 Vant 的辅助库 |

### 社区生态

由社区维护的项目如下，欢迎补充：

| 项目 | 描述 |
| --- | --- |
| [3lang3/react-vant](https://github.com/3lang3/react-vant) | 参照 Vant 打造的 React 移动端组件库 |
| [rc-ui-lib](https://github.com/rancui/rc-ui-lib) | 基于 Vant 的 React 版本移动端 UI 组件库 |
| [vant-aliapp](https://github.com/ant-move/Vant-Aliapp) | Vant 支付宝小程序版 |
| [taroify](https://gitee.com/mallfoundry/taroify) | Vant Taro 版 |
| [vant-theme](https://github.com/Aisen60/vant-theme) | Vant 在线主题预览工具 |
| [@antmjs/vantui](https://github.com/antmjs/vantui) | 基于 Vant Weapp 开发的多端组件库，同时支持 Taro 和 React |

### 其他链接

- [意见反馈](https://github.com/youzan/vant/issues)
- [更新日志](#/zh-CN/changelog)
- [码云镜像](https://gitee.com/vant-contrib/vant)
- [Gitter 讨论组](https://gitter.im/vant-contrib/discuss?utm_source=share-link&utm_medium=link&utm_campaign=share-link)

## 贡献

### 核心团队

以下是 Vant 和 Vant Weapp 的核心贡献者们：

| [![chenjiahan](https://avatars.githubusercontent.com/u/7237365?s=80&v=4)](https://github.com/chenjiahan/) | [![cookfront](https://avatars.githubusercontent.com/u/4829465?s=80&v=4)](https://github.com/cookfront/) | [![w91](https://avatars.githubusercontent.com/u/2599455?s=80&v=4)](https://github.com/w91/) | [![pangxie1991](https://avatars.githubusercontent.com/u/5961240?s=80&v=4)](https://github.com/pangxie1991/) | [![rex-zsd](https://avatars.githubusercontent.com/u/8767877?s=80&v=4)](https://github.com/rex-zsd/) | [![nemo-shen](https://avatars.githubusercontent.com/u/13480805?s=80&v=4)](https://github.com/nemo-shen/) | [![Lindysen](https://avatars.githubusercontent.com/u/33708359?s=80&v=4)](https://github.com/Lindysen/) | [![nemo-shen](https://avatars.githubusercontent.com/u/16181940?s=80&v=4)](https://github.com/JakeLaoyu/) |
| :-: | :-: | :-: | :-: | :-: | :-: | :-: | :-: |
| [chenjiahan](https://github.com/chenjiahan/) | [cookfront](https://github.com/cookfront/) | [wangnaiyi](https://github.com/w91/) | [pangxie](https://github.com/pangxie1991/) | [rex-zsd](https://github.com/rex-zsd/) | [nemo-shen](https://github.com/nemo-shen/) | [Lindysen](https://github.com/Lindysen/) | [JakeLaoyu](https://github.com/JakeLaoyu/) |

### 贡献者们

感谢以下小伙伴们为 Vant 发展做出的贡献：

<a href="https://github.com/youzan/vant/graphs/contributors" target="_black">
  <img src="https://opencollective.com/vant/contributors.svg?width=890&button=false" alt="contributors" style="width: 100%; margin: 16px 0">
</a>

### 贡献指南

贡献代码请阅读我们的[贡献指南](#/zh-CN/contribution)。

使用过程中发现任何问题都可以提 [Issue](https://github.com/youzan/vant/issues) 给我们，当然，我们也非常欢迎你给我们发 [PR](https://github.com/youzan/vant/pulls)。

### 开源协议

本项目基于 [MIT](https://zh.wikipedia.org/wiki/MIT%E8%A8%B1%E5%8F%AF%E8%AD%89) 协议，请自由地享受和参与开源<|MERGE_RESOLUTION|>--- conflicted
+++ resolved
@@ -12,13 +12,6 @@
 
 目前 Vant 官方提供了 [Vue 2 版本](https://vant-contrib.gitee.io/vant/v2)、[Vue 3 版本](https://vant-contrib.gitee.io/vant)和[微信小程序版本](http://vant-contrib.gitee.io/vant-weapp)，并由社区团队维护 [React 版本](https://github.com/3lang3/react-vant)和[支付宝小程序版本](https://github.com/ant-move/Vant-Aliapp)。
 
-<<<<<<< HEAD
-### 版本提示
-
-你当前浏览的是 **Vant 4.x 版本** 的文档，适用于 Vue 3 开发。如果你在使用 Vue 2，请浏览 [Vant 2 文档](https://vant-contrib.gitee.io/vant/v2)。
-
-=======
->>>>>>> 03c2f241
 ### 特性
 
 - 🚀 性能极佳，组件平均体积小于 1KB（min+gzip）
@@ -33,16 +26,11 @@
 - 🍭 支持无障碍访问（持续改进中）
 - 🍭 支持深色模式（从 [Vant 4](https://vant-contrib.gitee.io/vant/v4/#/zh-CN/config-provider) 开始支持）
 - 🍭 支持服务器端渲染
-<<<<<<< HEAD
-- 🍭 支持深色模式
-- 🌍 支持国际化和语言包定制
-=======
 - 🌍 支持国际化，内置 20+ 种语言包
 
 ### 版本提示
 
-你当前浏览的是 **Vant 3.x 版本** 的文档，适用于 Vue 3 开发。如果你在使用 Vue 2，请浏览 [Vant 2 文档](https://vant-contrib.gitee.io/vant/v2)。
->>>>>>> 03c2f241
+你当前浏览的是 **Vant 4.x 版本** 的文档，适用于 Vue 3 开发。如果你在使用 Vue 2，请浏览 [Vant 2 文档](https://vant-contrib.gitee.io/vant/v2)。
 
 ### 快速上手
 
