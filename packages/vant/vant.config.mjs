export default {
  name: 'vant',
  build: {
    srcDir: 'src',
    namedExport: true,
    skipInstall: ['lazyload'],
    packageManager: 'pnpm',
    extensions: {
      esm: '.mjs'
    },
    site: {
      publicPath:
        (typeof window === 'undefined' && process.env.PUBLIC_PATH) || '/vant/v4',
    },
    vetur: {
      tagPrefix: 'van-',
    },
  },
  site: {
    defaultLang: 'en-US',
    darkModeClass: 'van-theme-dark',
    versions: [
      { label: 'v1', link: '/vant/v1/' },
      { label: 'v2', link: '/vant/v2/' },
      { label: 'v3', link: '/vant/v3/' },
    ],
    baiduAnalytics: {
      seed: 'ad6b5732c36321f2dafed737ac2da92f',
    },
    htmlMeta: {
      'docsearch:version': 'v4',
    },
    locales: {
      'zh-CN': {
        title: 'Vant 4',
        subtitle: '（适用于 Vue 3）',
        description: '轻量、可靠的移动端组件库',
        logo: 'https://fastly.jsdelivr.net/npm/@vant/assets/logo.png',
        langLabel: '中',
        links: [
          {
            logo: 'https://fastly.jsdelivr.net/npm/@vant/assets/weapp.svg',
            url: 'https://vant-contrib.gitee.io/vant-weapp/',
          },
          {
            logo: 'https://fastly.jsdelivr.net/npm/@vant/assets/github.svg',
            url: 'https://github.com/youzan/vant',
          },
        ],
<<<<<<< HEAD
        searchConfig: {
          appId: 'BLI2GGOUL8',
          apiKey: '07cb725cd26aa496996de6cb8ab9b5cc',
          indexName: 'vant',
          searchParameters: {
            facetFilters: ['lang:zh-CN', 'version:v4'],
          },
          transformItems(items) {
            if (location.hostname !== 'youzan.github.io') {
              items.forEach((item) => {
                if (item.url) {
                  item.url =
                    item.url &&
                    item.url.replace('youzan.github.io', location.hostname);
                }
              });
            }
            return items;
          },
        },
=======
>>>>>>> 1fa454f7
        nav: [
          {
            title: '开发指南',
            items: [
              {
                path: 'home',
                title: '介绍',
              },
              {
                path: 'quickstart',
                title: '快速上手',
              },
              {
                path: 'advanced-usage',
                title: '进阶用法',
              },
              {
                path: 'faq',
                title: '常见问题',
              },
              {
                path: 'changelog',
                title: '更新日志',
              },
              {
                path: 'migrate-from-v2',
                title: '从 v2 升级到 v3',
              },
              {
                path: 'migrate-from-v3',
                title: '从 v3 升级到 v4',
              },
              {
                path: 'contribution',
                title: '贡献指南',
              },
              {
                path: 'design',
                title: '设计资源',
              },
              {
                path: 'style-guide',
                title: '风格指南',
              },
              {
                path: 'locale',
                title: '国际化',
              },
            ],
          },
          {
            title: '基础组件',
            items: [
              {
                path: 'button',
                title: 'Button 按钮',
              },
              {
                path: 'cell',
                title: 'Cell 单元格',
              },
              {
                path: 'config-provider',
                title: 'ConfigProvider 全局配置',
              },
              {
                path: 'icon',
                title: 'Icon 图标',
              },
              {
                path: 'image',
                title: 'Image 图片',
              },
              {
                path: 'col',
                title: 'Layout 布局',
              },
              {
                path: 'popup',
                title: 'Popup 弹出层',
              },
              {
                path: 'style',
                title: 'Style 内置样式',
              },
              {
                path: 'toast',
                title: 'Toast 轻提示',
              },
            ],
          },
          {
            title: '表单组件',
            items: [
              {
                path: 'calendar',
                title: 'Calendar 日历',
              },
              {
                path: 'cascader',
                title: 'Cascader 级联选择',
              },
              {
                path: 'checkbox',
                title: 'Checkbox 复选框',
              },
              {
                path: 'date-picker',
                title: 'DatePicker 日期选择',
              },
              {
                path: 'field',
                title: 'Field 输入框',
              },
              {
                path: 'form',
                title: 'Form 表单',
              },
              {
                path: 'number-keyboard',
                title: 'NumberKeyboard 数字键盘',
              },
              {
                path: 'password-input',
                title: 'PasswordInput 密码输入框',
              },
              {
                path: 'picker',
                title: 'Picker 选择器',
              },
              {
                path: 'radio',
                title: 'Radio 单选框',
              },
              {
                path: 'rate',
                title: 'Rate 评分',
              },
              {
                path: 'search',
                title: 'Search 搜索',
              },
              {
                path: 'slider',
                title: 'Slider 滑块',
              },
              {
                path: 'stepper',
                title: 'Stepper 步进器',
              },
              {
                path: 'switch',
                title: 'Switch 开关',
              },
              {
                path: 'time-picker',
                title: 'TimePicker 时间选择',
              },
              {
                path: 'uploader',
                title: 'Uploader 文件上传',
              },
            ],
          },
          {
            title: '反馈组件',
            items: [
              {
                path: 'action-sheet',
                title: 'ActionSheet 动作面板',
              },
              {
                path: 'dialog',
                title: 'Dialog 弹出框',
              },
              {
                path: 'dropdown-menu',
                title: 'DropdownMenu 下拉菜单',
              },
              {
                path: 'loading',
                title: 'Loading 加载',
              },
              {
                path: 'notify',
                title: 'Notify 消息通知',
              },
              {
                path: 'overlay',
                title: 'Overlay 遮罩层',
              },
              {
                path: 'pull-refresh',
                title: 'PullRefresh 下拉刷新',
              },
              {
                path: 'share-sheet',
                title: 'ShareSheet 分享面板',
              },
              {
                path: 'swipe-cell',
                title: 'SwipeCell 滑动单元格',
              },
            ],
          },
          {
            title: '展示组件',
            items: [
              {
                path: 'badge',
                title: 'Badge 徽标',
              },
              {
                path: 'circle',
                title: 'Circle 环形进度条',
              },
              {
                path: 'collapse',
                title: 'Collapse 折叠面板',
              },
              {
                path: 'count-down',
                title: 'CountDown 倒计时',
              },
              {
                path: 'divider',
                title: 'Divider 分割线',
              },
              {
                path: 'empty',
                title: 'Empty 空状态',
              },
              {
                path: 'image-preview',
                title: 'ImagePreview 图片预览',
              },
              {
                path: 'lazyload',
                title: 'Lazyload 懒加载',
              },
              {
                path: 'list',
                title: 'List 列表',
              },
              {
                path: 'notice-bar',
                title: 'NoticeBar 通知栏',
              },
              {
                path: 'popover',
                title: 'Popover 气泡弹出框',
              },
              {
                path: 'progress',
                title: 'Progress 进度条',
              },
              {
                path: 'skeleton',
                title: 'Skeleton 骨架屏',
              },
              {
                path: 'steps',
                title: 'Steps 步骤条',
              },
              {
                path: 'sticky',
                title: 'Sticky 粘性布局',
              },
              {
                path: 'swipe',
                title: 'Swipe 轮播',
              },
              {
                path: 'tag',
                title: 'Tag 标签',
              },
            ],
          },
          {
            title: '导航组件',
            items: [
              {
                path: 'action-bar',
                title: 'ActionBar 动作栏',
              },
              {
                path: 'grid',
                title: 'Grid 宫格',
              },
              {
                path: 'index-bar',
                title: 'IndexBar 索引栏',
              },
              {
                path: 'nav-bar',
                title: 'NavBar 导航栏',
              },
              {
                path: 'pagination',
                title: 'Pagination 分页',
              },
              {
                path: 'sidebar',
                title: 'Sidebar 侧边导航',
              },
              {
                path: 'tab',
                title: 'Tab 标签页',
              },
              {
                path: 'tabbar',
                title: 'Tabbar 标签栏',
              },
              {
                path: 'tree-select',
                title: 'TreeSelect 分类选择',
              },
            ],
          },
          {
            title: '业务组件',
            items: [
              {
                path: 'address-edit',
                title: 'AddressEdit 地址编辑',
              },
              {
                path: 'address-list',
                title: 'AddressList 地址列表',
              },
              {
                path: 'area',
                title: 'Area 省市区选择',
              },
              {
                path: 'card',
                title: 'Card 商品卡片',
              },
              {
                path: 'contact-card',
                title: 'ContactCard 联系人卡片',
              },
              {
                path: 'contact-edit',
                title: 'ContactEdit 联系人编辑',
              },
              {
                path: 'contact-list',
                title: 'ContactList 联系人列表',
              },
              {
                path: 'coupon-list',
                title: 'Coupon 优惠券',
              },
              {
                path: 'submit-bar',
                title: 'SubmitBar 提交订单栏',
              },
            ],
          },
          {
            title: '组合式 API',
            items: [
              {
                path: 'vant-use-intro',
                title: '介绍',
              },
              {
                path: 'use-click-away',
                title: 'useClickAway',
              },
              {
                path: 'use-count-down',
                title: 'useCountDown',
              },
              {
                path: 'use-custom-field-value',
                title: 'useCustomFieldValue',
              },
              {
                path: 'use-event-listener',
                title: 'useEventListener',
              },
              {
                path: 'use-page-visibility',
                title: 'usePageVisibility',
              },
              {
                path: 'use-rect',
                title: 'useRect',
              },
              {
                path: 'use-relation',
                title: 'useRelation',
              },
              {
                path: 'use-scroll-parent',
                title: 'useScrollParent',
              },
              {
                path: 'use-toggle',
                title: 'useToggle',
              },
              {
                path: 'use-window-size',
                title: 'useWindowSize',
              },
            ],
          },
        ],
      },
      'en-US': {
        title: 'Vant 4',
        subtitle: ' (for Vue 3)',
        description: 'Mobile UI Components built on Vue',
        logo: 'https://fastly.jsdelivr.net/npm/@vant/assets/logo.png',
        langLabel: 'EN',
        links: [
          {
            logo: 'https://fastly.jsdelivr.net/npm/@vant/assets/github.svg',
            url: 'https://github.com/youzan/vant',
          },
        ],
<<<<<<< HEAD
        searchConfig: {
          appId: 'BLI2GGOUL8',
          apiKey: '07cb725cd26aa496996de6cb8ab9b5cc',
          indexName: 'vant',
          searchParameters: {
            facetFilters: ['lang:en-US', 'version:v4'],
          },
        },
=======
>>>>>>> 1fa454f7
        nav: [
          {
            title: 'Essentials',
            items: [
              {
                path: 'home',
                title: 'Introduction',
              },
              {
                path: 'quickstart',
                title: 'Quickstart',
              },
              {
                path: 'advanced-usage',
                title: 'Advanced Usage',
              },
              {
                path: 'changelog',
                title: 'Changelog',
              },
              {
                path: 'design',
                title: 'Design Resources',
              },
              {
                path: 'locale',
                title: 'Internationalization',
              },
            ],
          },
          {
            title: 'Basic Components',
            items: [
              {
                path: 'button',
                title: 'Button',
              },
              {
                path: 'cell',
                title: 'Cell',
              },
              {
                path: 'config-provider',
                title: 'ConfigProvider',
              },
              {
                path: 'icon',
                title: 'Icon',
              },
              {
                path: 'image',
                title: 'Image',
              },
              {
                path: 'col',
                title: 'Layout',
              },
              {
                path: 'popup',
                title: 'Popup',
              },
              {
                path: 'style',
                title: 'Built-in style',
              },
              {
                path: 'toast',
                title: 'Toast',
              },
            ],
          },
          {
            title: 'Form Components',
            items: [
              {
                path: 'calendar',
                title: 'Calendar',
              },
              {
                path: 'cascader',
                title: 'Cascader',
              },
              {
                path: 'checkbox',
                title: 'Checkbox',
              },
              {
                path: 'date-picker',
                title: 'DatePicker',
              },
              {
                path: 'field',
                title: 'Field',
              },
              {
                path: 'form',
                title: 'Form',
              },
              {
                path: 'number-keyboard',
                title: 'NumberKeyboard',
              },
              {
                path: 'password-input',
                title: 'PasswordInput',
              },
              {
                path: 'picker',
                title: 'Picker',
              },
              {
                path: 'radio',
                title: 'Radio',
              },
              {
                path: 'rate',
                title: 'Rate',
              },
              {
                path: 'search',
                title: 'Search',
              },
              {
                path: 'slider',
                title: 'Slider',
              },
              {
                path: 'stepper',
                title: 'Stepper',
              },
              {
                path: 'switch',
                title: 'Switch',
              },
              {
                path: 'time-picker',
                title: 'TimePicker',
              },
              {
                path: 'uploader',
                title: 'Uploader',
              },
            ],
          },
          {
            title: 'Action Components',
            items: [
              {
                path: 'action-sheet',
                title: 'ActionSheet',
              },
              {
                path: 'dialog',
                title: 'Dialog',
              },
              {
                path: 'dropdown-menu',
                title: 'DropdownMenu',
              },
              {
                path: 'loading',
                title: 'Loading',
              },
              {
                path: 'notify',
                title: 'Notify',
              },
              {
                path: 'overlay',
                title: 'Overlay',
              },
              {
                path: 'pull-refresh',
                title: 'PullRefresh',
              },
              {
                path: 'share-sheet',
                title: 'ShareSheet',
              },
              {
                path: 'swipe-cell',
                title: 'SwipeCell',
              },
            ],
          },
          {
            title: 'Display Components',
            items: [
              {
                path: 'badge',
                title: 'Badge',
              },
              {
                path: 'circle',
                title: 'Circle',
              },
              {
                path: 'collapse',
                title: 'Collapse',
              },
              {
                path: 'count-down',
                title: 'CountDown',
              },
              {
                path: 'divider',
                title: 'Divider',
              },
              {
                path: 'empty',
                title: 'Empty',
              },
              {
                path: 'image-preview',
                title: 'ImagePreview',
              },
              {
                path: 'lazyload',
                title: 'Lazyload',
              },
              {
                path: 'list',
                title: 'List',
              },
              {
                path: 'notice-bar',
                title: 'NoticeBar',
              },
              {
                path: 'popover',
                title: 'Popover',
              },
              {
                path: 'progress',
                title: 'Progress',
              },
              {
                path: 'skeleton',
                title: 'Skeleton',
              },
              {
                path: 'steps',
                title: 'Steps',
              },
              {
                path: 'sticky',
                title: 'Sticky',
              },
              {
                path: 'swipe',
                title: 'Swipe',
              },
              {
                path: 'tag',
                title: 'Tag',
              },
            ],
          },
          {
            title: 'Navigation Components',
            items: [
              {
                path: 'action-bar',
                title: 'ActionBar',
              },
              {
                path: 'grid',
                title: 'Grid',
              },
              {
                path: 'index-bar',
                title: 'IndexBar',
              },
              {
                path: 'nav-bar',
                title: 'NavBar',
              },
              {
                path: 'pagination',
                title: 'Pagination',
              },
              {
                path: 'sidebar',
                title: 'Sidebar',
              },
              {
                path: 'tab',
                title: 'Tab',
              },
              {
                path: 'tabbar',
                title: 'Tabbar',
              },
              {
                path: 'tree-select',
                title: 'TreeSelect',
              },
            ],
          },
          {
            title: 'Business Components',
            items: [
              {
                path: 'address-edit',
                title: 'AddressEdit',
              },
              {
                path: 'address-list',
                title: 'AddressList',
              },
              {
                path: 'area',
                title: 'Area',
              },
              {
                path: 'card',
                title: 'Card',
              },
              {
                path: 'contact-card',
                title: 'ContactCard',
              },
              {
                path: 'contact-edit',
                title: 'ContactEdit',
              },
              {
                path: 'contact-list',
                title: 'ContactList',
              },
              {
                path: 'coupon-list',
                title: 'Coupon',
              },
              {
                path: 'submit-bar',
                title: 'SubmitBar',
              },
            ],
          },
          {
            title: 'Composables',
            items: [
              {
                path: 'vant-use-intro',
                title: 'Intro',
              },
              {
                path: 'use-click-away',
                title: 'useClickAway',
              },
              {
                path: 'use-count-down',
                title: 'useCountDown',
              },
              {
                path: 'use-custom-field-value',
                title: 'useCustomFieldValue',
              },
              {
                path: 'use-event-listener',
                title: 'useEventListener',
              },
              {
                path: 'use-page-visibility',
                title: 'usePageVisibility',
              },
              {
                path: 'use-rect',
                title: 'useRect',
              },
              {
                path: 'use-relation',
                title: 'useRelation',
              },
              {
                path: 'use-scroll-parent',
                title: 'useScrollParent',
              },
              {
                path: 'use-toggle',
                title: 'useToggle',
              },
              {
                path: 'use-window-size',
                title: 'useWindowSize',
              },
            ],
          },
        ],
      },
    },
  },
};<|MERGE_RESOLUTION|>--- conflicted
+++ resolved
@@ -47,29 +47,6 @@
             url: 'https://github.com/youzan/vant',
           },
         ],
-<<<<<<< HEAD
-        searchConfig: {
-          appId: 'BLI2GGOUL8',
-          apiKey: '07cb725cd26aa496996de6cb8ab9b5cc',
-          indexName: 'vant',
-          searchParameters: {
-            facetFilters: ['lang:zh-CN', 'version:v4'],
-          },
-          transformItems(items) {
-            if (location.hostname !== 'youzan.github.io') {
-              items.forEach((item) => {
-                if (item.url) {
-                  item.url =
-                    item.url &&
-                    item.url.replace('youzan.github.io', location.hostname);
-                }
-              });
-            }
-            return items;
-          },
-        },
-=======
->>>>>>> 1fa454f7
         nav: [
           {
             title: '开发指南',
@@ -493,17 +470,6 @@
             url: 'https://github.com/youzan/vant',
           },
         ],
-<<<<<<< HEAD
-        searchConfig: {
-          appId: 'BLI2GGOUL8',
-          apiKey: '07cb725cd26aa496996de6cb8ab9b5cc',
-          indexName: 'vant',
-          searchParameters: {
-            facetFilters: ['lang:en-US', 'version:v4'],
-          },
-        },
-=======
->>>>>>> 1fa454f7
         nav: [
           {
             title: 'Essentials',
