--- conflicted
+++ resolved
@@ -13,15 +13,12 @@
         (typeof window === 'undefined' && process.env.PUBLIC_PATH) ||
         '/vant/v4',
     },
-<<<<<<< HEAD
     vetur: {
       tagPrefix: 'van-',
     },
     css: {
       removeSourceFile: true,
     },
-=======
->>>>>>> 7eaefd04
   },
   site: {
     defaultLang: 'en-US',
