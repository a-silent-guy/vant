--- conflicted
+++ resolved
@@ -1,6 +1,5 @@
 <template>
   <transition name="zan-toast">
-<<<<<<< HEAD
     <div class="zan-toast-wrapper" v-show="visible">
       <div class="zan-toast" :class="['zan-toast--' + displayStyle]">
         <!-- 只显示文字 -->
@@ -16,24 +15,12 @@
           <zan-icon class="zan-toast__icon" :name="type"></zan-icon>
           <div class="zan-toast__text">{{message}}</div>
         </template>
+        <!-- 传入html -->
+        <template v-if="displayStyle === 'html'">
+          <div class="zan-toast__text" v-html="message"></div>
+        </template>
       </div>
       <div class="zan-toast__overlay" v-if="forbidClick"></div>
-=======
-    <div class="zan-toast" :class="['zan-toast--' + displayStyle]" v-show="visible">
-      <!-- 只显示文字 -->
-      <template v-if="displayStyle === 'text'" >
-        <div class="zan-toast__text" v-html="message"></div>
-      </template>
-      <!-- 加载中 -->
-      <template v-if="displayStyle === 'loading'">
-          <zan-loading v-if="type === 'loading'" type="gradient-circle" color="white"></zan-loading>
-      </template>
-      <!-- 图案加文字 -->
-      <template v-if="displayStyle === 'default'">
-        <zan-icon class="zan-toast__icon" name="check"></zan-icon>
-        <div class="zan-toast__text" v-html="message"></div>
-      </template>
->>>>>>> 597d981f
     </div>
   </transition>
 </template>
@@ -42,7 +29,8 @@
 import zanLoading from 'packages/loading';
 import zanIcon from 'packages/icon';
 
-const TOAST_TYPES = ['text', 'loading', 'success', 'fail'];
+const TOAST_TYPES = ['text', 'html', 'loading', 'success', 'fail'];
+const DEFAULT_STYLE_LIST = ['success', 'fail'];
 /**
  * zan-toast
  * @module components/toast
@@ -87,14 +75,7 @@
   },
   computed: {
     displayStyle() {
-      switch (this.type) {
-        case 'text':
-          return 'text';
-        case 'loading':
-          return 'loading';
-        default:
-          return 'default';
-      }
+      return DEFAULT_STYLE_LIST.indexOf(this.type) > -1 ?  'default' : this.type;
     }
   }
 };
