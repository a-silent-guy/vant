--- conflicted
+++ resolved
@@ -30,13 +30,8 @@
   },
   "repository": {
     "type": "git",
-<<<<<<< HEAD
-    "url": "https://github.com/youzan/vant.git",
+    "url": "https://github.com/vant-ui/vant.git",
     "directory": "packages/vant-popperjs"
-=======
-    "url": "https://github.com/vant-ui/vant.git",
-    "directory": "packages/vant-markdown-loader"
->>>>>>> f4ab1b8c
   },
   "bugs": "https://github.com/vant-ui/vant/issues",
   "author": "chenjiahan",
